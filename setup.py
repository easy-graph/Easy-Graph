import platform

from pathlib import Path

import setuptools

# Available at setup time due to pyproject.toml
from pybind11.setup_helpers import Pybind11Extension
from pybind11.setup_helpers import build_ext


with open("README.rst") as fh:
    long_description = fh.read()

cpp_source_dir = Path(__file__).parent / "cpp_easygraph"
sources = list(str(x) for x in cpp_source_dir.rglob("*.cpp"))

uname = platform.uname()
compileArgs = []
if uname[0] == "Darwin" or uname[0] == "Linux":
    compileArgs = ["-std=c++11"]
CYTHON_STR = "Cython"

setuptools.setup(
    name="Python-EasyGraph",
    version="0.2a40",
    author="Fudan MSN Group",
    author_email="easygraph@163.com",
    description="Easy Graph",
    long_description=long_description,
    long_description_content_type="text/x-rst",
    url="https://github.com/easy-graph/Easy-Graph",
    packages=setuptools.find_packages(),
    classifiers=[
        "Programming Language :: Python :: 3.6",
        "Programming Language :: Python :: 3.7",
        "Programming Language :: Python :: 3.8",
        "Programming Language :: Python :: 3.9",
        "Programming Language :: Python :: 3.10",
        "License :: OSI Approved :: BSD License",
        "Operating System :: OS Independent",
    ],
    python_requires=">=3.6, <3.11",
    install_requires=[
        "numpy>=1.18.5, <=1.19.5; python_version=='3.6'",
        "numpy>=1.23.1; python_version>='3.10'",
        "numpy>=1.19.5; python_version>='3.7' and python_version<'3.10'",
        "tqdm>=4.49.0",
        "joblib>=1.2.0",
        "six>=1.15.0, <1.16.0",
        "gensim<=4.1.2; python_version=='3.6'",
        "gensim>=4.1.2; python_version>='3.7'",
        "progressbar33>=2.4",
        "scikit-learn>=0.23.0, <=0.24.2; python_version=='3.6'",
        "scikit-learn>=0.24.0, <=1.0.2; python_version=='3.7'",
        "scikit-learn>=1.1; python_version>='3.8'",
        "scipy>=1.5.0, <=1.5.4; python_version=='3.6'",
        "scipy>=1.5.0, <=1.7.3; python_version=='3.7'",
        "scipy>=1.8.0; python_version>='3.8'",
<<<<<<< HEAD
=======
        "matplotlib>=3.3.0, <=3.3.4; python_version<'3.10'",
>>>>>>> 345b15b6
        "matplotlib>=3.5.2; python_version>='3.10'",
        "statsmodels>=0.12.0, <=0.12.2; python_version=='3.6'",
        "statsmodels>=0.12.0; python_version>='3.7'",
        "progressbar>=2.5",
        "nose>=0.10.1",
        "pandas>=1.0.1, <=1.1.5; python_version<='3.7'",
        "matplotlib",
    ],
    setup_requires=[CYTHON_STR],
    test_suite="nose.collector",
    tests_require=[],
    cmdclass={"build_ext": build_ext},
    ext_modules=[

        setuptools.Extension(
            "cpp_easygraph", sources, optional=True, extra_compile_args=compileArgs
        )
    ],
)<|MERGE_RESOLUTION|>--- conflicted
+++ resolved
@@ -53,15 +53,10 @@
         "progressbar33>=2.4",
         "scikit-learn>=0.23.0, <=0.24.2; python_version=='3.6'",
         "scikit-learn>=0.24.0, <=1.0.2; python_version=='3.7'",
-        "scikit-learn>=1.1; python_version>='3.8'",
+        "scikit-learn>=0.24.0; python_version>='3.8'",
         "scipy>=1.5.0, <=1.5.4; python_version=='3.6'",
         "scipy>=1.5.0, <=1.7.3; python_version=='3.7'",
         "scipy>=1.8.0; python_version>='3.8'",
-<<<<<<< HEAD
-=======
-        "matplotlib>=3.3.0, <=3.3.4; python_version<'3.10'",
->>>>>>> 345b15b6
-        "matplotlib>=3.5.2; python_version>='3.10'",
         "statsmodels>=0.12.0, <=0.12.2; python_version=='3.6'",
         "statsmodels>=0.12.0; python_version>='3.7'",
         "progressbar>=2.5",
@@ -74,8 +69,7 @@
     tests_require=[],
     cmdclass={"build_ext": build_ext},
     ext_modules=[
-
-        setuptools.Extension(
+        Pybind11Extension(
             "cpp_easygraph", sources, optional=True, extra_compile_args=compileArgs
         )
     ],

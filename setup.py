import os
import platform
import subprocess
import sys

from distutils import sysconfig
from pathlib import Path

import setuptools

# Available at setup time due to pyproject.toml
from pybind11.setup_helpers import build_ext

disable_cpp = False
if "--disable-cpp" in sys.argv:
    disable_cpp = True
    sys.argv.remove("--disable-cpp")

<<<<<<< HEAD
enable_gpu = False
if "--enable-gpu" in sys.argv:
    enable_gpu = True
    sys.argv.remove("--enable-gpu")
=======
with open("README.md") as fh:
    long_description = fh.read()
>>>>>>> 9c99b9bf

class CMakeExtension(setuptools.Extension):
    def __init__(self, name: str, **kwargs) -> None:
        super().__init__(name, sources=[], **kwargs)

class CMakeBuild(build_ext):
    def build_extension(self, ext: build_ext) -> None:
        global disable_cpp
        global enable_gpu

        if disable_cpp:
            return
        
        # Must be in this form due to bug in .resolve() only fixed in Python 3.10+
        ext_fullpath = Path.cwd() / self.get_ext_fullpath(ext.name)
        extdir = ext_fullpath.parent.resolve()
        cmake_args = [
            f"-DCMAKE_BUILD_TYPE=Release",
            f"-DCMAKE_LIBRARY_OUTPUT_DIRECTORY={extdir}{os.sep}",
            f"-DPYTHON_EXECUTABLE={sys.executable}",
            f"-DEASYGRAPH_ENABLE_GPU={'ON' if enable_gpu else 'OFF'}"
        ]
        eg_dir_path = Path("./").resolve()
        subprocess.run(
            ["cmake", ".", *cmake_args], cwd=eg_dir_path, check=True
        )
        subprocess.run(
            ["cmake", "--build", "."], cwd=eg_dir_path, check=True
        )

with open("README.rst") as fh:
    long_description = fh.read()

CYTHON_STR = "Cython"
setuptools.setup(
    name="Python-EasyGraph",
    version="1.2",
    author="Fudan DataNET Group",
    author_email="mgao21@m.fudan.edu.cn",
    description="Easy Graph",
    long_description=long_description,
    long_description_content_type="text/markdown",
    url="https://github.com/easy-graph/Easy-Graph",
    packages=setuptools.find_packages(),
    classifiers=[
        "Programming Language :: Python :: 3.8",
        "Programming Language :: Python :: 3.9",
        "Programming Language :: Python :: 3.10",
        "Programming Language :: Python :: 3.11",
        "Programming Language :: Python :: 3.12",
        "License :: OSI Approved :: BSD License",
        "Operating System :: OS Independent",
    ],
    python_requires=">=3.8, <3.13",
    install_requires=[
        "numpy>=1.23.1; python_version>='3.10'",
        "numpy>=1.19.5; python_version>='3.7' and python_version<='3.12'",
        "tqdm>=4.49.0",
        "joblib>=1.2.0",
        "six>=1.15.0, <1.16.0",
        "gensim>=4.1.2; python_version>='3.7'",
        "progressbar33>=2.4",
        "scikit-learn>=0.24.0, <=1.0.2; python_version=='3.7'",
        "scikit-learn>=0.24.0; python_version>='3.8'",
        "scipy>=1.5.0, <=1.7.3; python_version=='3.7'",
        "scipy>=1.8.0; python_version>='3.8'",
        "statsmodels>=0.12.0; python_version>='3.7'",
        "progressbar>=2.5",
        "nose>=0.10.1",
        "pandas>=1.0.1, <=1.1.5; python_version<='3.7'",
        "matplotlib",
        "requests",
        "optuna",
    ],
    setup_requires=[CYTHON_STR],
    test_suite="nose.collector",
    tests_require=[],
    cmdclass={
        "build_ext": CMakeBuild,
    },
    ext_modules=[
        CMakeExtension("cpp_easygraph", optional=True)
    ],
)<|MERGE_RESOLUTION|>--- conflicted
+++ resolved
@@ -16,15 +16,10 @@
     disable_cpp = True
     sys.argv.remove("--disable-cpp")
 
-<<<<<<< HEAD
 enable_gpu = False
 if "--enable-gpu" in sys.argv:
     enable_gpu = True
     sys.argv.remove("--enable-gpu")
-=======
-with open("README.md") as fh:
-    long_description = fh.read()
->>>>>>> 9c99b9bf
 
 class CMakeExtension(setuptools.Extension):
     def __init__(self, name: str, **kwargs) -> None:
@@ -55,7 +50,7 @@
             ["cmake", "--build", "."], cwd=eg_dir_path, check=True
         )
 
-with open("README.rst") as fh:
+with open("README.md") as fh:
     long_description = fh.read()
 
 CYTHON_STR = "Cython"

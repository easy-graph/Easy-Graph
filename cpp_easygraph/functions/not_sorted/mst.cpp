--- conflicted
+++ resolved
@@ -1,6 +1,6 @@
 #include "mst.h"
 
-<<<<<<< HEAD
+
 #include <pybind11/stl.h>
 
 #include <cmath>
@@ -10,18 +10,6 @@
     for (node_t x : elements) {
         parents[x] = x;
         weights[x] = 1;
-    }
-=======
-UnionFind::UnionFind() {
-
-}
-
-UnionFind::UnionFind(std::vector<node_t> elements) {
-	for (node_t x : elements) {
-		parents[x] = x;
-		weights[x] = 1;
-	}
->>>>>>> 9506948f
 }
 
 node_t UnionFind::operator[](node_t object) {

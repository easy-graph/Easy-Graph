--- conflicted
+++ resolved
@@ -4,12 +4,9 @@
 
 class UnionFind {
 public:
-<<<<<<< HEAD
-	UnionFind(std::vector<node_t> elements= std::vector<node_t>());
-=======
+
 	UnionFind();
 	UnionFind(std::vector<node_t> elements);
->>>>>>> 9506948f
 	node_t operator[](node_t object);
 	void _union(node_t object1, node_t object2);
 

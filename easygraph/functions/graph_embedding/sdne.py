import time

import numpy as np
<<<<<<< HEAD
=======
import tensorflow as tf
>>>>>>> 1e4bf334

from easygraph.utils import *


def get_relation_of_index_and_node(graph):
    node2idx = {}
    idx2node = []
    node_size = 0
    for node in graph.nodes:
        node2idx[node] = node_size
        idx2node.append(node)
        node_size += 1
    return idx2node, node2idx


def l_2nd(beta):
    try:
        pass
    except ImportWarning:
        print("tensorflow not found, please install")
    from tensorflow.python.keras import backend as K

    def loss_2nd(y_true, y_pred):
        y_true_numpy = y_true.numpy()
        b_ = np.ones_like(y_true.numpy())
        b_[y_true_numpy != 0] = beta
        y_true = tf.cast(y_true, tf.int64)
        y_pred = tf.cast(y_pred, tf.int64)
        x = K.square((y_true - y_pred) * tf.cast(b_, tf.int64))
        t = K.sum(
            x,
            axis=-1,
        )
        return K.mean(t)

    return loss_2nd


def l_1st(alpha):
    try:
        import tensorflow as tf
    except ImportWarning:
        print("tensorflow not found, please install")
    from tensorflow.python.keras import backend as K

    def loss_1st(y_true, y_pred):
        L = y_true
        Y = y_pred
        batch_size = tf.cast(K.shape(L)[0], dtype=tf.float32)
        return (
            alpha
            * 2
            * tf.linalg.trace(tf.matmul(tf.matmul(Y, L, transpose_a=True), Y))
            / batch_size
        )

    return loss_1st


def create_model(node_size, hidden_size=[256, 128], l1=1e-5, l2=1e-4):
    try:
        pass
    except ImportWarning:
        print("tensorflow not found, please install")
    from tensorflow.python.keras.layers import Dense
    from tensorflow.python.keras.layers import Input
    from tensorflow.python.keras.models import Model
    from tensorflow.python.keras.regularizers import l1_l2

    A = Input(shape=(node_size,))
    L = Input(shape=(None,))
    fc = A
    for i in range(len(hidden_size)):
        if i == len(hidden_size) - 1:
            fc = Dense(
                hidden_size[i],
                activation="relu",
                kernel_regularizer=l1_l2(l1, l2),
                name="1st",
            )(fc)
        else:
            fc = Dense(
                hidden_size[i], activation="relu", kernel_regularizer=l1_l2(l1, l2)
            )(fc)
    Y = fc
    for i in reversed(range(len(hidden_size) - 1)):
        fc = Dense(hidden_size[i], activation="relu", kernel_regularizer=l1_l2(l1, l2))(
            fc
        )

    A_ = Dense(node_size, "relu", name="2nd")(fc)
    model = Model(inputs=[A, L], outputs=[A_, Y])
    emb = Model(inputs=A, outputs=Y)
    return model, emb


class SDNE:
    # @not_implemented_for("multigraph")
    def __init__(
        self,
        graph,
        hidden_size=[32, 16],
        alpha=1e-6,
        beta=5.0,
        nu1=1e-5,
        nu2=1e-4,
    ):
        """Graph embedding via SDNE.

        Parameters
        ----------
        graph : easygraph.Graph, easygraph.DiGraph

        hidden_size : list of two elements, optional (default : [32, 16])
            The hidden size.

        alpla : float, optional (default : 1e-6)
            The alpha value in [1]_.

        beta : float, optional (default : 5.)
            The beta value in [1]_.

        nu1 : float, optional (default : 1e-5)
            The nu1 value in [1]_.

        nu2 : float, optional (default : 1e-4)
            The nu2 value in [1]_.

        Examples
        --------
        >>> model = SDNE(G,
            ...          hidden_size=[256, 128]) # The hidden size in SDNE.
        >>> model.train(batch_size=3000, epochs=40, verbose=2)
        >>> embeddings = model.get_embeddings() # Returns the graph embedding results.

        References
        ----------
        .. [1] Wang D, Cui P, Zhu W. Structural deep network embedding[C]
           //Proceedings of the 22nd ACM SIGKDD international conference on
           Knowledge Discovery and Data mining. 2016: 1225-1234.

        """
        self.graph = graph
        self.idx2node, self.node2idx = get_relation_of_index_and_node(self.graph)

        self.node_size = self.graph.number_of_nodes()
        self.hidden_size = hidden_size
        self.alpha = alpha
        self.beta = beta
        self.nu1 = nu1
        self.nu2 = nu2

        self.A, self.L = self._create_A_L(
            self.graph, self.node2idx
        )  # Adj Matrix,L Matrix
        self.reset_model()
        self.inputs = [self.A, self.L]
        self._embeddings = {}

    def reset_model(self, opt="adam"):
        self.model, self.emb_model = create_model(
            self.node_size, hidden_size=self.hidden_size, l1=self.nu1, l2=self.nu2
        )
        self.model.compile(
            optimizer=opt, loss=[l_2nd(self.beta), l_1st(self.alpha)], run_eagerly=True
        )
        self.get_embeddings()

    def train(self, batch_size=1024, epochs=2, initial_epoch=0, verbose=1):
        """Train SDNE model.

        Parameters
        ----------
        batch_size : int, optional (default : 1024)

        epochs : int, optional (default : 2)

        initial_epoch : int, optional (default : 0)

        verbose : int, optional (default : 1)

        """
        try:
            pass
        except ImportWarning:
            print("tensorflow not found, please install")
        from tensorflow.python.keras.callbacks import History

        if batch_size >= self.node_size:
            if batch_size > self.node_size:
                print(
                    "batch_size({0}) > node_size({1}),set batch_size = {1}".format(
                        batch_size, self.node_size
                    )
                )
                batch_size = self.node_size
            return self.model.fit(
                [self.A.todense(), self.L.todense()],
                [self.A.todense(), self.L.todense()],
                batch_size=batch_size,
                epochs=epochs,
                initial_epoch=initial_epoch,
                verbose=verbose,
                shuffle=False,
            )
        else:
            steps_per_epoch = (self.node_size - 1) // batch_size + 1
            hist = History()
            hist.on_train_begin()
            logs = {}
            for epoch in range(initial_epoch, epochs):
                start_time = time.time()
                losses = np.zeros(3)
                for i in range(steps_per_epoch):
                    index = np.arange(
                        i * batch_size, min((i + 1) * batch_size, self.node_size)
                    )
                    A_train = self.A[index, :].todense()
                    L_mat_train = self.L[index][:, index].todense()
                    inp = [A_train, L_mat_train]
                    batch_losses = self.model.train_on_batch(inp, inp)
                    losses += batch_losses
                losses = losses / steps_per_epoch

                logs["loss"] = losses[0]
                logs["2nd_loss"] = losses[1]
                logs["1st_loss"] = losses[2]
                epoch_time = int(time.time() - start_time)
                # TODO: Fixed the bug derivated by the following code in TF2:
                # hist.on_epoch_end(epoch, logs)
                if verbose > 0:
                    print(f"Epoch {epoch + 1}/{epochs}")
                    print(
                        "{}s - loss: {: .4f} - 2nd_loss: {: .4f} - 1st_loss: {: .4f}"
                        .format(epoch_time, losses[0], losses[1], losses[2])
                    )
            return hist

    def evaluate(
        self,
    ):
        return self.model.evaluate(
            x=self.inputs, y=self.inputs, batch_size=self.node_size
        )

    def get_embeddings(self):
        """Returns the embedding of each node.

        Returns
        -------
        get_embeddings : dict
            The graph embedding result of each node.

        """
        self._embeddings = {}
        embeddings = self.emb_model.predict(self.A.todense(), batch_size=self.node_size)
        look_back = self.idx2node
        for i, embedding in enumerate(embeddings):
            self._embeddings[look_back[i]] = embedding

        return self._embeddings

    def _create_A_L(self, graph, node2idx):
        import scipy.sparse as sp

        node_size = graph.number_of_nodes()
        A_data = []
        A_row_index = []
        A_col_index = []

        for edge in graph.edges:
            v1, v2 = edge[0], edge[1]
            edge_weight = graph[v1][v2].get("weight", 1)

            A_data.append(edge_weight)
            A_row_index.append(node2idx[v1])
            A_col_index.append(node2idx[v2])

        A = sp.csr_matrix(
            (A_data, (A_row_index, A_col_index)), shape=(node_size, node_size)
        )
        A_ = sp.csr_matrix(
            (A_data + A_data, (A_row_index + A_col_index, A_col_index + A_row_index)),
            shape=(node_size, node_size),
        )

        D = sp.diags(A_.sum(axis=1).flatten().tolist()[0])
        L = D - A_
        return A, L<|MERGE_RESOLUTION|>--- conflicted
+++ resolved
@@ -1,10 +1,7 @@
 import time
 
 import numpy as np
-<<<<<<< HEAD
-=======
 import tensorflow as tf
->>>>>>> 1e4bf334
 
 from easygraph.utils import *
 

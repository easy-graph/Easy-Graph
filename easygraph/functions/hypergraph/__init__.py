--- conflicted
+++ resolved
@@ -1,7 +1,4 @@
 from .assortativity import *
 from .centrality import *
-<<<<<<< HEAD
 from .clustering import *
-=======
-from generator import *
->>>>>>> b51647c1
+from .generator import *

--- conflicted
+++ resolved
@@ -228,15 +228,9 @@
 
 
 def _dijkstra_multisource(G, sources, weight="weight", target=None):
-<<<<<<< HEAD
     if G.cflag == 1:
         return cpp_dijkstra_multisource(G, sources, weight, target)
     from heapq import heappush, heappop
-=======
-    from heapq import heappop
-    from heapq import heappush
-
->>>>>>> 2cc73a56
     push = heappush
     pop = heappop
     adj = G.adj

import pickle
import random

from copy import deepcopy
from pathlib import Path
from typing import TYPE_CHECKING
from typing import Any
from typing import Dict
from typing import List
from typing import Optional
from typing import Tuple
from typing import Union

import easygraph as eg
import torch

from easygraph.classes.base import BaseHypergraph
from easygraph.functions.drawing.drawing import draw_hypergraph
from easygraph.utils.sparse import sparse_dropout


if TYPE_CHECKING:
    from easygraph import Graph

__all__ = ["Hypergraph"]


class Hypergraph(BaseHypergraph):
<<<<<<< HEAD
    """
    The ``Hypergraph`` class is developed for hypergraph structures.

    Parameters
    ----------
        num_v  : (int) The number of vertices in the hypergraph
        e_list : (Union[List[int], List[List[int]]], optional) A list of hyperedges describes how the vertices point to the hyperedges. Defaults to ``None``
        e_weight : (Union[float, List[float]], optional)  A list of weights for hyperedges. If set to None, the value ``1`` is used for all hyperedges. Defaults to None
        merge_op : (str) The operation to merge those conflicting hyperedges in the same hyperedge group, which can be ``'mean'``, ``'sum'`` or ``'max'``. Defaults to ``'mean'``
        device : (torch.device, optional)  The deivce to store the hypergraph. Defaults to torch.device('cpu')


=======
    r"""The ``Hypergraph`` class is developed for hypergraph structures.

    Args:
        ``num_v`` (``int``): The number of vertices in the hypergraph.
        ``e_list`` (``Union[List[int], List[List[int]]]``, optional): A list of hyperedges describes how the vertices point to the hyperedges. Defaults to ``None``.
        ``e_weight`` (``Union[float, List[float]]``, optional): A list of weights for hyperedges. If set to ``None``, the value ``1`` is used for all hyperedges. Defaults to ``None``.
        ``merge_op`` (``str``): The operation to merge those conflicting hyperedges in the same hyperedge group, which can be ``'mean'``, ``'sum'`` or ``'max'``. Defaults to ``'mean'``.
        ``device`` (``torch.device``, optional): The device to store the hypergraph. Defaults to ``torch.device('cpu')``.
>>>>>>> 622d76c2
    """

    def __init__(
        self,
        num_v: int,
        e_list: Optional[Union[List[int], List[List[int]]]] = None,
        e_weight: Optional[Union[float, List[float]]] = None,
        merge_op: str = "mean",
        device: torch.device = torch.device("cpu"),
    ):
        super().__init__(num_v, device=device)
        if e_list is not None:
            self.add_hyperedges(e_list, e_weight, merge_op=merge_op)

    def __repr__(self) -> str:
        r"""Print the hypergraph information."""
        return f"Hypergraph(num_vertex={self.num_v}, num_hyperedge={self.num_e})"

    @property
    def state_dict(self) -> Dict[str, Any]:
        r"""Get the state dict of the hypergraph."""
        return {"num_v": self.num_v, "raw_groups": self._raw_groups}

    def save(self, file_path: Union[str, Path]):
        r"""Save the EasyGraph's hypergraph structure a file.

        Parameters:
            ``file_path`` (``Union[str, Path]``): The file path to store the EasyGraph's hypergraph structure.
        """
        file_path = Path(file_path)
        assert file_path.parent.exists(), "The directory does not exist."
        data = {
            "class": "Hypergraph",
            "state_dict": self.state_dict,
        }
        with open(file_path, "wb") as fp:
            pickle.dump(data, fp)

    @staticmethod
    def load(file_path: Union[str, Path]):
        r"""Load the EasyGraph's hypergraph structure from a file.

        Parameters:
            ``file_path`` (``Union[str, Path]``): The file path to load the EasyGraph's hypergraph structure.
        """
        file_path = Path(file_path)
        assert file_path.exists(), "The file does not exist."
        with open(file_path, "rb") as fp:
            data = pickle.load(fp)
        assert (
            data["class"] == "Hypergraph"
        ), "The file is not a EasyGraph's hypergraph file."
        return Hypergraph.from_state_dict(data["state_dict"])

    def draw(
        self,
        e_style: str = "circle",
        v_label: Optional[List[str]] = None,
        v_size: Union[float, list] = 1.0,
        v_color: Union[str, list] = "r",
        v_line_width: Union[str, list] = 1.0,
        e_color: Union[str, list] = "gray",
        e_fill_color: Union[str, list] = "whitesmoke",
        e_line_width: Union[str, list] = 1.0,
        font_size: float = 1.0,
        font_family: str = "sans-serif",
        push_v_strength: float = 1.0,
        push_e_strength: float = 1.0,
        pull_e_strength: float = 1.0,
        pull_center_strength: float = 1.0,
    ):
        r"""Draw the hypergraph structure.

        Parameters:
            ``e_style`` (``str``): The style of hyperedges. The available styles are only ``'circle'``. Defaults to ``'circle'``.
            ``v_label`` (``list``): The labels of vertices. Defaults to ``None``.
            ``v_size`` (``float`` or ``list``): The size of vertices. Defaults to ``1.0``.
            ``v_color`` (``str`` or ``list``): The `color <https://matplotlib.org/stable/gallery/color/named_colors.html>`_ of vertices. Defaults to ``'r'``.
            ``v_line_width`` (``float`` or ``list``): The line width of vertices. Defaults to ``1.0``.
            ``e_color`` (``str`` or ``list``): The `color <https://matplotlib.org/stable/gallery/color/named_colors.html>`_ of hyperedges. Defaults to ``'gray'``.
            ``e_fill_color`` (``str`` or ``list``): The fill `color <https://matplotlib.org/stable/gallery/color/named_colors.html>`_ of hyperedges. Defaults to ``'whitesmoke'``.
            ``e_line_width`` (``float`` or ``list``): The line width of hyperedges. Defaults to ``1.0``.
            ``font_size`` (``float``): The font size of labels. Defaults to ``1.0``.
            ``font_family`` (``str``): The font family of labels. Defaults to ``'sans-serif'``.
            ``push_v_strength`` (``float``): The strength of pushing vertices. Defaults to ``1.0``.
            ``push_e_strength`` (``float``): The strength of pushing hyperedges. Defaults to ``1.0``.
            ``pull_e_strength`` (``float``): The strength of pulling hyperedges. Defaults to ``1.0``.
            ``pull_center_strength`` (``float``): The strength of pulling vertices to the center. Defaults to ``1.0``.
        """
        draw_hypergraph(
            self,
            e_style,
            v_label,
            v_size,
            v_color,
            v_line_width,
            e_color,
            e_fill_color,
            e_line_width,
            font_size,
            font_family,
            push_v_strength,
            push_e_strength,
            pull_e_strength,
            pull_center_strength,
        )

    def clear(self):
        r"""Clear all hyperedges and caches from the hypergraph."""
        return super().clear()

    def clone(self) -> "Hypergraph":
        r"""Return a copy of the hypergraph."""
        hg = Hypergraph(self.num_v, device=self.device)
        hg._raw_groups = deepcopy(self._raw_groups)
        hg.cache = deepcopy(self.cache)
        hg.group_cache = deepcopy(self.group_cache)
        return hg

    def to(self, device: torch.device):
        r"""Move the hypergraph to the specified device.

        Parameters:
            ``device`` (``torch.device``): The target device.
        """
        return super().to(device)

    # =====================================================================================
    # some construction functions
    @staticmethod
    def from_state_dict(state_dict: dict):
        r"""Load the hypergraph from the state dict.

        Parameters:
            ``state_dict`` (``dict``): The state dict to load the hypergraph.
        """
        _hg = Hypergraph(state_dict["num_v"])
        _hg._raw_groups = deepcopy(state_dict["raw_groups"])
        return _hg

    @staticmethod
    def _e_list_from_feature_kNN(features: torch.Tensor, k: int):
        import scipy

        r"""Construct hyperedges from the feature matrix. Each hyperedge in the hypergraph is constructed by the central vertex ans its :math:`k-1` neighbor vertices.

        Parameters:
            ``features`` (``torch.Tensor``): The feature matrix.
            ``k`` (``int``): The number of nearest neighbors.
        """
        features = features.cpu().numpy()
        assert features.ndim == 2, "The feature matrix should be 2-D."
        assert k <= features.shape[0], (
            "The number of nearest neighbors should be less than or equal to the number"
            " of vertices."
        )
        tree = scipy.spatial.cKDTree(features)
        _, nbr_array = tree.query(features, k=k)
        return nbr_array.tolist()

    @staticmethod
    def from_feature_kNN(
        features: torch.Tensor, k: int, device: torch.device = torch.device("cpu")
    ):
        r"""Construct the hypergraph from the feature matrix. Each hyperedge in the hypergraph is constructed by the central vertex ans its :math:`k-1` neighbor vertices.

        .. note::
            The constructed hypergraph is a k-uniform hypergraph. If the feature matrix has the size :math:`N \times C`, the number of vertices and hyperedges of the constructed hypergraph are both :math:`N`.

        Parameters:
            ``features`` (``torch.Tensor``): The feature matrix.
            ``k`` (``int``): The number of nearest neighbors.
            ``device`` (``torch.device``, optional): The device to store the hypergraph. Defaults to ``torch.device('cpu')``.
        """
        e_list = Hypergraph._e_list_from_feature_kNN(features, k)
        hg = Hypergraph(features.shape[0], e_list, device=device)
        return hg

    @staticmethod
    def from_graph(graph, device: torch.device = torch.device("cpu")) -> "Hypergraph":
        r"""Construct the hypergraph from the graph. Each edge in the graph is treated as a hyperedge in the constructed hypergraph.

        .. note::
            The construsted hypergraph is a 2-uniform hypergraph, and has the same number of vertices and edges/hyperedges as the graph.

        Parameters:
            ``graph`` (``eg.Graph``): The graph to construct the hypergraph.
            ``device`` (``torch.device``, optional): The device to store the hypergraph. Defaults to ``torch.device('cpu')``.
        """
        e_list, e_weight = graph.e
        hg = Hypergraph(len(graph.nodes), e_list, e_weight=e_weight, device=device)
        return hg

    @staticmethod
    def _e_list_from_graph_kHop(
        graph,
        k: int,
        only_kHop: bool = False,
    ) -> List[tuple]:
        r"""Construct the hyperedge list from the graph by k-Hop neighbors. Each hyperedge in the hypergraph is constructed by the central vertex and its :math:`k`-Hop neighbor vertices.

        .. note::
            If the graph have :math:`|\mathcal{V}|` vertices, the constructed hypergraph will have :math:`|\mathcal{V}|` vertices and equal to or less than :math:`|\mathcal{V}|` hyperedges.

        Parameters:
            ``graph`` (``eg.Graph``): The graph to construct the hypergraph.
            ``k`` (``int``): The number of hop neighbors.
            ``only_kHop`` (``bool``, optional): If set to ``True``, only the central vertex and its :math:`k`-th Hop neighbors are used to construct the hyperedges. By default, the constructed hyperedge will include the central vertex and its [ :math:`1`-th, :math:`2`-th, :math:`\cdots`, :math:`k`-th ] Hop neighbors. Defaults to ``False``.
        """
        assert (
            k >= 1
        ), "The number of hop neighbors should be larger than or equal to 1."
        A_1, A_k = graph.A.clone(), graph.A.clone()
        A_history = []
        for _ in range(k - 1):
            A_k = torch.sparse.mm(A_k, A_1)
            if not only_kHop:
                A_history.append(A_k.clone())
        if not only_kHop:
            A_k = A_1
            for A_ in A_history:
                A_k = A_k + A_
        e_list = [
            tuple(set([v_idx] + A_k[v_idx]._indices().cpu().squeeze(0).tolist()))
            for v_idx in range(len(graph.nodes))
        ]
        return e_list

    @staticmethod
    def from_graph_kHop(
        graph,
        k: int,
        only_kHop: bool = False,
        device: torch.device = torch.device("cpu"),
    ) -> "Hypergraph":
        r"""Construct the hypergraph from the graph by k-Hop neighbors. Each hyperedge in the hypergraph is constructed by the central vertex and its :math:`k`-Hop neighbor vertices.

        .. note::
            If the graph have :math:`|\mathcal{V}|` vertices, the constructed hypergraph will have :math:`|\mathcal{V}|` vertices and equal to or less than :math:`|\mathcal{V}|` hyperedges.

        Parameters:
            ``graph`` (``eg.Graph``): The graph to construct the hypergraph.
            ``k`` (``int``): The number of hop neighbors.
            ``only_kHop`` (``bool``): If set to ``True``, only the central vertex and its :math:`k`-th Hop neighbors are used to construct the hyperedges. By default, the constructed hyperedge will include the central vertex and its [ :math:`1`-th, :math:`2`-th, :math:`\cdots`, :math:`k`-th ] Hop neighbors. Defaults to ``False``.
            ``device`` (``torch.device``, optional): The device to store the hypergraph. Defaults to ``torch.device('cpu')``.
        """
        e_list = Hypergraph._e_list_from_graph_kHop(graph, k, only_kHop)
        hg = Hypergraph(len(graph.nodes), e_list, device=device)
        return hg

    def add_hyperedges(
        self,
        e_list: Union[List[int], List[List[int]]],
        e_weight: Optional[Union[float, List[float]]] = None,
        merge_op: str = "mean",
        group_name: str = "main",
    ):
        r"""Add hyperedges to the hypergraph. If the ``group_name`` is not specified, the hyperedges will be added to the default ``main`` hyperedge group.

        Parameters:
            ``num_v`` (``int``): The number of vertices in the hypergraph.
            ``e_list`` (``Union[List[int], List[List[int]]]``): A list of hyperedges describes how the vertices point to the hyperedges.
            ``e_weight`` (``Union[float, List[float]]``, optional): A list of weights for hyperedges. If set to ``None``, the value ``1`` is used for all hyperedges. Defaults to ``None``.
            ``merge_op`` (``str``): The merge operation for the conflicting hyperedges. The possible values are ``"mean"``, ``"sum"``, and ``"max"``. Defaults to ``"mean"``.
            ``group_name`` (``str``, optional): The target hyperedge group to add these hyperedges. Defaults to the ``main`` hyperedge group.
        """
        e_list = self._format_e_list(e_list)
        if e_weight is None:
            e_weight = [1.0] * len(e_list)
        elif type(e_weight) in (int, float):
            e_weight = [e_weight]
        elif type(e_weight) is list:
            pass
        else:
            raise TypeError(
                "The type of e_weight should be float or list, but got"
                f" {type(e_weight)}"
            )
        assert len(e_list) == len(
            e_weight
        ), "The number of hyperedges and the number of weights are not equal."

        for _idx in range(len(e_list)):
            self._add_hyperedge(
                self._hyperedge_code(e_list[_idx], e_list[_idx]),
                {"w_e": float(e_weight[_idx])},
                merge_op,
                group_name,
            )
        self._clear_cache(group_name)

    def add_hyperedges_from_feature_kNN(
        self, feature: torch.Tensor, k: int, group_name: str = "main"
    ):
        r"""Add hyperedges from the feature matrix by k-NN. Each hyperedge is constructed by the central vertex and its :math:`k`-Nearest Neighbor vertices.

        Parameters:
            ``features`` (``torch.Tensor``): The feature matrix.
            ``k`` (``int``): The number of nearest neighbors.
            ``group_name`` (``str``, optional): The target hyperedge group to add these hyperedges. Defaults to the ``main`` hyperedge group.
        """
        assert feature.shape[0] == self.num_v, (
            "The number of vertices in the feature matrix is not equal to the number of"
            " vertices in the hypergraph."
        )
        e_list = Hypergraph._e_list_from_feature_kNN(feature, k)
        self.add_hyperedges(e_list, group_name=group_name)

    def add_hyperedges_from_graph(self, graph, group_name: str = "main"):
        r"""Add hyperedges from edges in the graph. Each edge in the graph is treated as a hyperedge.

        Parameters:
            ``graph`` (``eg.Graph``): The graph to join the hypergraph.
            ``group_name`` (``str``, optional): The target hyperedge group to add these hyperedges. Defaults to the ``main`` hyperedge group.
        """
        assert self.num_v == len(
            graph.nodes
        ), "The number of vertices in the hypergraph and the graph are not equal."
        e_list, e_weight = graph.e_both_side
        self.add_hyperedges(e_list, e_weight=e_weight, group_name=group_name)

    def add_hyperedges_from_graph_kHop(
        self, graph, k: int, only_kHop: bool = False, group_name: str = "main"
    ):
        r"""Add hyperedges from vertices and its k-Hop neighbors in the graph. Each hyperedge in the hypergraph is constructed by the central vertex and its :math:`k`-Hop neighbor vertices.

        .. note::
            If the graph have :math:`|\mathcal{V}|` vertices, the constructed hypergraph will have :math:`|\mathcal{V}|` vertices and equal to or less than :math:`|\mathcal{V}|` hyperedges.

        Parameters:
            ``graph`` (``eg.Graph``): The graph to join the hypergraph.
            ``k`` (``int``): The number of hop neighbors.
            ``only_kHop`` (``bool``): If set to ``True``, only the central vertex and its :math:`k`-th Hop neighbors are used to construct the hyperedges. By default, the constructed hyperedge will include the central vertex and its [ :math:`1`-th, :math:`2`-th, :math:`\cdots`, :math:`k`-th ] Hop neighbors. Defaults to ``False``.
            ``group_name`` (``str``, optional): The target hyperedge group to add these hyperedges. Defaults to the ``main`` hyperedge group.
        """
        assert self.num_v == len(
            graph.nodes
        ), "The number of vertices in the hypergraph and the graph are not equal."
        e_list = Hypergraph._e_list_from_graph_kHop(graph, k, only_kHop=only_kHop)
        self.add_hyperedges(e_list, group_name=group_name)

    def remove_hyperedges(
        self,
        e_list: Union[List[int], List[List[int]]],
        group_name: Optional[str] = None,
    ):
        r"""Remove the specified hyperedges from the hypergraph.

        Parameters:
            ``e_list`` (``Union[List[int], List[List[int]]]``): A list of hyperedges describes how the vertices point to the hyperedges.
            ``group_name`` (``str``, optional): Remove these hyperedges from the specified hyperedge group. If not specified, the function will
                remove those hyperedges from all hyperedge groups. Defaults to the ``None``.
        """
        assert (
            group_name is None or group_name in self.group_names
        ), "The specified group_name is not in existing hyperedge groups."
        e_list = self._format_e_list(e_list)
        if group_name is None:
            for _idx in range(len(e_list)):
                e_code = self._hyperedge_code(e_list[_idx], e_list[_idx])
                for name in self.group_names:
                    self._raw_groups[name].pop(e_code, None)
        else:
            for _idx in range(len(e_list)):
                e_code = self._hyperedge_code(e_list[_idx], e_list[_idx])
                self._raw_groups[group_name].pop(e_code, None)
        self._clear_cache(group_name)

    def remove_group(self, group_name: str):
        r"""Remove the specified hyperedge group from the hypergraph.

        Parameters:
            ``group_name`` (``str``): The name of the hyperedge group to remove.
        """
        self._raw_groups.pop(group_name, None)
        self._clear_cache(group_name)

    def drop_hyperedges(self, drop_rate: float, ord="uniform"):
        r"""Randomly drop hyperedges from the hypergraph. This function will return a new hypergraph with non-dropped hyperedges.

        Parameters:
            ``drop_rate`` (``float``): The drop rate of hyperedges.
            ``ord`` (``str``): The order of dropping edges. Currently, only ``'uniform'`` is supported. Defaults to ``uniform``.
        """
        if ord == "uniform":
            _raw_groups = {}
            for name in self.group_names:
                _raw_groups[name] = {
                    k: v
                    for k, v in self._raw_groups[name].items()
                    if random.random() > drop_rate
                }
            state_dict = {
                "num_v": self.num_v,
                "raw_groups": _raw_groups,
            }
            _hg = Hypergraph.from_state_dict(state_dict)
            _hg = _hg.to(self.device)
        else:
            raise ValueError(f"Unknown drop order: {ord}.")
        return _hg

    def drop_hyperedges_of_group(
        self, group_name: str, drop_rate: float, ord="uniform"
    ):
        r"""Randomly drop hyperedges from the specified hyperedge group. This function will return a new hypergraph with non-dropped hyperedges.

        Parameters:
            ``group_name`` (``str``): The name of the hyperedge group.
            ``drop_rate`` (``float``): The drop rate of hyperedges.
            ``ord`` (``str``): The order of dropping edges. Currently, only ``'uniform'`` is supported. Defaults to ``uniform``.
        """
        if ord == "uniform":
            _raw_groups = {}
            for name in self.group_names:
                if name == group_name:
                    _raw_groups[name] = {
                        k: v
                        for k, v in self._raw_groups[name].items()
                        if random.random() > drop_rate
                    }
                else:
                    _raw_groups[name] = self._raw_groups[name]
            state_dict = {
                "num_v": self.num_v,
                "raw_groups": _raw_groups,
            }
            _hg = Hypergraph.from_state_dict(state_dict)
            _hg = _hg.to(self.device)
        else:
            raise ValueError(f"Unknown drop order: {ord}.")
        return _hg

    # =====================================================================================
    # properties for representation
    @property
    def v(self) -> List[int]:
        r"""Return the list of vertices."""
        return super().v

    @property
    def e(self) -> Tuple[List[List[int]], List[float]]:
        r"""Return all hyperedges and weights in the hypergraph."""
        if self.cache.get("e", None) is None:
            e_list, e_weight = [], []
            for name in self.group_names:
                _e = self.e_of_group(name)
                e_list.extend(_e[0])
                e_weight.extend(_e[1])
            self.cache["e"] = (e_list, e_weight)
        return self.cache["e"]

    def e_of_group(self, group_name: str) -> Tuple[List[List[int]], List[float]]:
        r"""Return all hyperedges and weights of the specified hyperedge group.

        Parameters:
            ``group_name`` (``str``): The name of the specified hyperedge group.
        """
        assert (
            group_name in self.group_names
        ), f"The specified {group_name} is not in existing hyperedge groups."
        if self.group_cache[group_name].get("e", None) is None:
            e_list = [e_code[0] for e_code in self._raw_groups[group_name].keys()]
            e_weight = [
                e_content["w_e"] for e_content in self._raw_groups[group_name].values()
            ]
            self.group_cache[group_name]["e"] = (e_list, e_weight)
        return self.group_cache[group_name]["e"]

    @property
    def num_v(self) -> int:
        r"""Return the number of vertices in the hypergraph."""
        return super().num_v

    @property
    def num_e(self) -> int:
        r"""Return the number of hyperedges in the hypergraph."""
        return super().num_e

    def num_e_of_group(self, group_name: str) -> int:
        r"""Return the number of hyperedges of the specified hyperedge group.

        Parameters:
            ``group_name`` (``str``): The name of the specified hyperedge group.
        """
        return super().num_e_of_group(group_name)

    @property
    def deg_v(self) -> List[int]:
        r"""Return the degree list of each vertex."""
        return self.D_v._values().cpu().view(-1).numpy().tolist()

    def deg_v_of_group(self, group_name: str) -> List[int]:
        r"""Return the degree list of each vertex of the specified hyperedge group.

        Parameters:
            ``group_name`` (``str``): The name of the specified hyperedge group.
        """
        assert (
            group_name in self.group_names
        ), f"The specified {group_name} is not in existing hyperedge groups."
        return self.D_v_of_group(group_name)._values().cpu().view(-1).numpy().tolist()

    @property
    def deg_e(self) -> List[int]:
        r"""Return the degree list of each hyperedge."""
        return self.D_e._values().cpu().view(-1).numpy().tolist()

    def deg_e_of_group(self, group_name: str) -> List[int]:
        r"""Return the degree list of each hyperedge of the specified hyperedge group.

        Parameters:
            ``group_name`` (``str``): The name of the specified hyperedge group.
        """
        assert (
            group_name in self.group_names
        ), f"The specified {group_name} is not in existing hyperedge groups."
        return self.D_e_of_group(group_name)._values().cpu().view(-1).numpy().tolist()

    def nbr_e(self, v_idx: int) -> List[int]:
        r"""Return the neighbor hyperedge list of the specified vertex.

        Parameters:
            ``v_idx`` (``int``): The index of the vertex.
        """
        return self.N_e(v_idx).cpu().numpy().tolist()

    def nbr_e_of_group(self, v_idx: int, group_name: str) -> List[int]:
        r"""Return the neighbor hyperedge list of the specified vertex of the specified hyperedge group.

        Parameters:
            ``v_idx`` (``int``): The index of the vertex.
            ``group_name`` (``str``): The name of the specified hyperedge group.
        """
        assert (
            group_name in self.group_names
        ), f"The specified {group_name} is not in existing hyperedge groups."
        return self.N_e_of_group(v_idx, group_name).cpu().numpy().tolist()

    def nbr_v(self, e_idx: int) -> List[int]:
        r"""Return the neighbor vertex list of the specified hyperedge.

        Parameters:
            ``e_idx`` (``int``): The index of the hyperedge.
        """
        return self.N_v(e_idx).cpu().numpy().tolist()

    def nbr_v_of_group(self, e_idx: int, group_name: str) -> List[int]:
        r"""Return the neighbor vertex list of the specified hyperedge of the specified hyperedge group.

        Parameters:
            ``e_idx`` (``int``): The index of the hyperedge.
            ``group_name`` (``str``): The name of the specified hyperedge group.
        """
        assert (
            group_name in self.group_names
        ), f"The specified {group_name} is not in existing hyperedge groups."
        return self.N_v_of_group(e_idx, group_name).cpu().numpy().tolist()

    @property
    def num_groups(self) -> int:
        r"""Return the number of hyperedge groups in the hypergraph."""
        return super().num_groups

    @property
    def group_names(self) -> List[str]:
        r"""Return the names of all hyperedge groups in the hypergraph."""
        return super().group_names

    # =====================================================================================
    # properties for deep learning
    @property
    def vars_for_DL(self) -> List[str]:
        r"""Return a name list of available variables for deep learning in the hypergraph including

        Sparse Matrices:

        .. math::
            \mathbf{H}, \mathbf{H}^\top, \mathcal{L}_{sym}, \mathcal{L}_{rw} \mathcal{L}_{HGNN},

        Sparse Diagnal Matrices:

        .. math::
            \mathbf{W}_e, \mathbf{D}_v, \mathbf{D}_v^{-1}, \mathbf{D}_v^{-\frac{1}{2}}, \mathbf{D}_e, \mathbf{D}_e^{-1},

        Vectors:

        .. math::
            \overrightarrow{v2e}_{src}, \overrightarrow{v2e}_{dst}, \overrightarrow{v2e}_{weight},\\
            \overrightarrow{e2v}_{src}, \overrightarrow{e2v}_{dst}, \overrightarrow{e2v}_{weight}

        """
        return [
            "H",
            "H_T",
            "L_sym",
            "L_rw",
            "L_HGNN",
            "W_e",
            "D_v",
            "D_v_neg_1",
            "D_v_neg_1_2",
            "D_e",
            "D_e_neg_1",
            "v2e_src",
            "v2e_dst",
            "v2e_weighte2v_src",
            "e2v_dst",
            "e2v_weight",
        ]

    @property
    def v2e_src(self) -> torch.Tensor:
        r"""Return the source vertex index vector :math:`\overrightarrow{v2e}_{src}` of the connections (vertices point to hyperedges) in the hypergraph.
        """
        return self.H_T._indices()[1].clone()

    def v2e_src_of_group(self, group_name: str) -> torch.Tensor:
        r"""Return the source vertex index vector :math:`\overrightarrow{v2e}_{src}` of the connections (vertices point to hyperedges) in the specified hyperedge group.

        Parameters:
            ``group_name`` (``str``): The name of the specified hyperedge group.
        """
        assert (
            group_name in self.group_names
        ), f"The specified {group_name} is not in existing hyperedge groups."
        return self.H_T_of_group(group_name)._indices()[1].clone()

    @property
    def v2e_dst(self) -> torch.Tensor:
        r"""Return the destination hyperedge index vector :math:`\overrightarrow{v2e}_{dst}` of the connections (vertices point to hyperedges) in the hypergraph.
        """
        return self.H_T._indices()[0].clone()

    def v2e_dst_of_group(self, group_name: str) -> torch.Tensor:
        r"""Return the destination hyperedge index vector :math:`\overrightarrow{v2e}_{dst}` of the connections (vertices point to hyperedges) in the specified hyperedge group.

        Parameters:
            ``group_name`` (``str``): The name of the specified hyperedge group.
        """
        assert (
            group_name in self.group_names
        ), f"The specified {group_name} is not in existing hyperedge groups."
        return self.H_T_of_group(group_name)._indices()[0].clone()

    @property
    def v2e_weight(self) -> torch.Tensor:
        r"""Return the weight vector :math:`\overrightarrow{v2e}_{weight}` of the connections (vertices point to hyperedges) in the hypergraph.
        """
        return self.H_T._values().clone()

    def v2e_weight_of_group(self, group_name: str) -> torch.Tensor:
        r"""Return the weight vector :math:`\overrightarrow{v2e}_{weight}` of the connections (vertices point to hyperedges) in the specified hyperedge group.

        Parameters:
            ``group_name`` (``str``): The name of the specified hyperedge group.
        """
        assert (
            group_name in self.group_names
        ), f"The specified {group_name} is not in existing hyperedge groups."
        return self.H_T_of_group(group_name)._values().clone()

    @property
    def e2v_src(self) -> torch.Tensor:
        r"""Return the source hyperedge index vector :math:`\overrightarrow{e2v}_{src}` of the connections (hyperedges point to vertices) in the hypergraph.
        """
        return self.H._indices()[1].clone()

    def e2v_src_of_group(self, group_name: str) -> torch.Tensor:
        r"""Return the source hyperedge index vector :math:`\overrightarrow{e2v}_{src}` of the connections (hyperedges point to vertices) in the specified hyperedge group.

        Parameters:
            ``group_name`` (``str``): The name of the specified hyperedge group.
        """
        assert (
            group_name in self.group_names
        ), f"The specified {group_name} is not in existing hyperedge groups."
        return self.H_of_group(group_name)._indices()[1].clone()

    @property
    def e2v_dst(self) -> torch.Tensor:
        r"""Return the destination vertex index vector :math:`\overrightarrow{e2v}_{dst}` of the connections (hyperedges point to vertices) in the hypergraph.
        """
        return self.H._indices()[0].clone()

    def e2v_dst_of_group(self, group_name: str) -> torch.Tensor:
        r"""Return the destination vertex index vector :math:`\overrightarrow{e2v}_{dst}` of the connections (hyperedges point to vertices) in the specified hyperedge group.

        Parameters:
            ``group_name`` (``str``): The name of the specified hyperedge group.
        """
        assert (
            group_name in self.group_names
        ), f"The specified {group_name} is not in existing hyperedge groups."
        return self.H_of_group(group_name)._indices()[0].clone()

    @property
    def e2v_weight(self) -> torch.Tensor:
        r"""Return the weight vector :math:`\overrightarrow{e2v}_{weight}` of the connections (hyperedges point to vertices) in the hypergraph.
        """
        return self.H._values().clone()

    def e2v_weight_of_group(self, group_name: str) -> torch.Tensor:
        r"""Return the weight vector :math:`\overrightarrow{e2v}_{weight}` of the connections (hyperedges point to vertices) in the specified hyperedge group.

        Parameters:
            ``group_name`` (``str``): The name of the specified hyperedge group.
        """
        assert (
            group_name in self.group_names
        ), f"The specified {group_name} is not in existing hyperedge groups."
        return self.H_of_group(group_name)._values().clone()

    @property
    def H(self) -> torch.Tensor:
        r"""Return the hypergraph incidence matrix :math:`\mathbf{H}` with ``torch.Tensor`` format.
        """
        if self.cache.get("H") is None:
            self.cache["H"] = self.H_v2e
        return self.cache["H"]

    def H_of_group(self, group_name: str) -> torch.Tensor:
        r"""Return the hypergraph incidence matrix :math:`\mathbf{H}` of the specified hyperedge group with ``torch.Tensor`` format.

        Parameters:
            ``group_name`` (``str``): The name of the specified hyperedge group.
        """
        assert (
            group_name in self.group_names
        ), f"The specified {group_name} is not in existing hyperedge groups."
        if self.group_cache[group_name].get("H") is None:
            self.group_cache[group_name]["H"] = self.H_v2e_of_group(group_name)
        return self.group_cache[group_name]["H"]

    @property
    def H_T(self) -> torch.Tensor:
        r"""Return the transpose of the hypergraph incidence matrix :math:`\mathbf{H}^\top` with ``torch.Tensor`` format.
        """
        if self.cache.get("H_T") is None:
            self.cache["H_T"] = self.H.t()
        return self.cache["H_T"]

    def H_T_of_group(self, group_name: str) -> torch.Tensor:
        r"""Return the transpose of the hypergraph incidence matrix :math:`\mathbf{H}^\top` of the specified hyperedge group with ``torch.Tensor`` format.

        Parameters:
            ``group_name`` (``str``): The name of the specified hyperedge group.
        """
        assert (
            group_name in self.group_names
        ), f"The specified {group_name} is not in existing hyperedge groups."
        if self.group_cache[group_name].get("H_T") is None:
            self.group_cache[group_name]["H_T"] = self.H_of_group(group_name).t()
        return self.group_cache[group_name]["H_T"]

    @property
    def W_e(self) -> torch.Tensor:
        r"""Return the weight matrix :math:`\mathbf{W}_e` of hyperedges with ``torch.Tensor`` format.
        """
        if self.cache.get("W_e") is None:
            _tmp = [
                self.W_e_of_group(name)._values().clone() for name in self.group_names
            ]
            _tmp = torch.cat(_tmp, dim=0).view(-1)
            _num_e = _tmp.size(0)
            self.cache["W_e"] = torch.sparse_coo_tensor(
                torch.arange(0, _num_e).view(1, -1).repeat(2, 1),
                _tmp,
                torch.Size([_num_e, _num_e]),
                device=self.device,
            ).coalesce()
        return self.cache["W_e"]

    def W_e_of_group(self, group_name: str) -> torch.Tensor:
        r"""Return the weight matrix :math:`\mathbf{W}_e` of hyperedges of the specified hyperedge group with ``torch.Tensor`` format.

        Parameters:
            ``group_name`` (``str``): The name of the specified hyperedge group.
        """
        assert (
            group_name in self.group_names
        ), f"The specified {group_name} is not in existing hyperedge groups."
        if self.group_cache[group_name].get("W_e") is None:
            _tmp = self._fetch_W_of_group(group_name).view(-1)
            _num_e = _tmp.size(0)
            self.group_cache[group_name]["W_e"] = torch.sparse_coo_tensor(
                torch.arange(0, _num_e).view(1, -1).repeat(2, 1),
                _tmp,
                torch.Size([_num_e, _num_e]),
                device=self.device,
            ).coalesce()
        return self.group_cache[group_name]["W_e"]

    @property
    def D_v(self) -> torch.Tensor:
        r"""Return the vertex degree matrix :math:`\mathbf{D}_v` with ``torch.sparse_coo_tensor`` format.
        """
        if self.cache.get("D_v") is None:
            _tmp = [
                self.D_v_of_group(name)._values().clone() for name in self.group_names
            ]
            _tmp = torch.vstack(_tmp).sum(dim=0).view(-1)
            self.cache["D_v"] = torch.sparse_coo_tensor(
                torch.arange(0, self.num_v).view(1, -1).repeat(2, 1),
                _tmp,
                torch.Size([self.num_v, self.num_v]),
                device=self.device,
            ).coalesce()
        return self.cache["D_v"]

    def D_v_of_group(self, group_name: str) -> torch.Tensor:
        r"""Return the vertex degree matrix :math:`\mathbf{D}_v` of the specified hyperedge group with ``torch.sparse_coo_tensor`` format.

        Parameters:
            ``group_name`` (``str``): The name of the specified hyperedge group.
        """
        assert (
            group_name in self.group_names
        ), f"The specified {group_name} is not in existing hyperedge groups."
        if self.group_cache[group_name].get("D_v") is None:
            _tmp = (
                torch.sparse.sum(self.H_of_group(group_name), dim=1)
                .to_dense()
                .clone()
                .view(-1)
            )
            _num_v = _tmp.size(0)
            self.group_cache[group_name]["D_v"] = torch.sparse_coo_tensor(
                torch.arange(0, _num_v).view(1, -1).repeat(2, 1),
                _tmp,
                torch.Size([_num_v, _num_v]),
                device=self.device,
            ).coalesce()
        return self.group_cache[group_name]["D_v"]

    @property
    def D_v_neg_1(self) -> torch.Tensor:
        r"""Return the vertex degree matrix :math:`\mathbf{D}_v^{-1}` with ``torch.sparse_coo_tensor`` format.
        """
        if self.cache.get("D_v_neg_1") is None:
            _mat = self.D_v.clone()
            _val = _mat._values() ** -1
            _val[torch.isinf(_val)] = 0
            self.cache["D_v_neg_1"] = torch.sparse_coo_tensor(
                _mat._indices(), _val, _mat.size(), device=self.device
            ).coalesce()
        return self.cache["D_v_neg_1"]

    def D_v_neg_1_of_group(self, group_name: str) -> torch.Tensor:
        r"""Return the vertex degree matrix :math:`\mathbf{D}_v^{-1}` of the specified hyperedge group with ``torch.sparse_coo_tensor`` format.

        Parameters:
            ``group_name`` (``str``): The name of the specified hyperedge group.
        """
        assert (
            group_name in self.group_names
        ), f"The specified {group_name} is not in existing hyperedge groups."
        if self.group_cache[group_name].get("D_v_neg_1") is None:
            _mat = self.D_v_of_group(group_name).clone()
            _val = _mat._values() ** -1
            _val[torch.isinf(_val)] = 0
            self.group_cache[group_name]["D_v_neg_1"] = torch.sparse_coo_tensor(
                _mat._indices(), _val, _mat.size(), device=self.device
            ).coalesce()
        return self.group_cache[group_name]["D_v_neg_1"]

    @property
    def D_v_neg_1_2(self) -> torch.Tensor:
        r"""Return the vertex degree matrix :math:`\mathbf{D}_v^{-\frac{1}{2}}` with ``torch.sparse_coo_tensor`` format.
        """
        if self.cache.get("D_v_neg_1_2") is None:
            _mat = self.D_v.clone()
            _val = _mat._values() ** -0.5
            _val[torch.isinf(_val)] = 0
            self.cache["D_v_neg_1_2"] = torch.sparse_coo_tensor(
                _mat._indices(), _val, _mat.size(), device=self.device
            ).coalesce()
        return self.cache["D_v_neg_1_2"]

    def D_v_neg_1_2_of_group(self, group_name: str) -> torch.Tensor:
        r"""Return the vertex degree matrix :math:`\mathbf{D}_v^{-\frac{1}{2}}` of the specified hyperedge group with ``torch.sparse_coo_tensor`` format.

        Parameters:
            ``group_name`` (``str``): The name of the specified hyperedge group.
        """
        assert (
            group_name in self.group_names
        ), f"The specified {group_name} is not in existing hyperedge groups."
        if self.group_cache[group_name].get("D_v_neg_1_2") is None:
            _mat = self.D_v_of_group(group_name).clone()
            _val = _mat._values() ** -0.5
            _val[torch.isinf(_val)] = 0
            self.group_cache[group_name]["D_v_neg_1_2"] = torch.sparse_coo_tensor(
                _mat._indices(), _val, _mat.size(), device=self.device
            ).coalesce()
        return self.group_cache[group_name]["D_v_neg_1_2"]

    @property
    def D_e(self) -> torch.Tensor:
        r"""Return the hyperedge degree matrix :math:`\mathbf{D}_e` with ``torch.sparse_coo_tensor`` format.
        """
        if self.cache.get("D_e") is None:
            _tmp = [
                self.D_e_of_group(name)._values().clone() for name in self.group_names
            ]
            _tmp = torch.cat(_tmp, dim=0).view(-1)
            _num_e = _tmp.size(0)
            self.cache["D_e"] = torch.sparse_coo_tensor(
                torch.arange(0, _num_e).view(1, -1).repeat(2, 1),
                _tmp,
                torch.Size([_num_e, _num_e]),
                device=self.device,
            ).coalesce()
        return self.cache["D_e"]

    def D_e_of_group(self, group_name: str) -> torch.Tensor:
        r"""Return the hyperedge degree matrix :math:`\mathbf{D}_e` of the specified hyperedge group with ``torch.sparse_coo_tensor`` format.

        Parameters:
            ``group_name`` (``str``): The name of the specified hyperedge group.
        """
        assert (
            group_name in self.group_names
        ), f"The specified {group_name} is not in existing hyperedge groups."
        if self.group_cache[group_name].get("D_e") is None:
            _tmp = (
                torch.sparse.sum(self.H_T_of_group(group_name), dim=1)
                .to_dense()
                .clone()
                .view(-1)
            )
            _num_e = _tmp.size(0)
            self.group_cache[group_name]["D_e"] = torch.sparse_coo_tensor(
                torch.arange(0, _num_e).view(1, -1).repeat(2, 1),
                _tmp,
                torch.Size([_num_e, _num_e]),
                device=self.device,
            ).coalesce()
        return self.group_cache[group_name]["D_e"]

    @property
    def D_e_neg_1(self) -> torch.Tensor:
        r"""Return the hyperedge degree matrix :math:`\mathbf{D}_e^{-1}` with ``torch.sparse_coo_tensor`` format.
        """
        if self.cache.get("D_e_neg_1") is None:
            _mat = self.D_e.clone()
            _val = _mat._values() ** -1
            _val[torch.isinf(_val)] = 0
            self.cache["D_e_neg_1"] = torch.sparse_coo_tensor(
                _mat._indices(), _val, _mat.size(), device=self.device
            ).coalesce()
        return self.cache["D_e_neg_1"]

    def D_e_neg_1_of_group(self, group_name: str) -> torch.Tensor:
        r"""Return the hyperedge degree matrix :math:`\mathbf{D}_e^{-1}` of the specified hyperedge group with ``torch.sparse_coo_tensor`` format.

        Parameters:
            ``group_name`` (``str``): The name of the specified hyperedge group.
        """
        assert (
            group_name in self.group_names
        ), f"The specified {group_name} is not in existing hyperedge groups."
        if self.group_cache[group_name].get("D_e_neg_1") is None:
            _mat = self.D_e_of_group(group_name).clone()
            _val = _mat._values() ** -1
            _val[torch.isinf(_val)] = 0
            self.group_cache[group_name]["D_e_neg_1"] = torch.sparse_coo_tensor(
                _mat._indices(), _val, _mat.size(), device=self.device
            ).coalesce()
        return self.group_cache[group_name]["D_e_neg_1"]

    def N_e(self, v_idx: int) -> torch.Tensor:
        r"""Return the neighbor hyperedges of the specified vertex with ``torch.Tensor`` format.

        .. note::
            The ``v_idx`` must be in the range of [0, :attr:`num_v`).

        Parameters:
            ``v_idx`` (``int``): The index of the vertex.
        """
        assert v_idx < self.num_v
        _tmp, e_bias = [], 0
        for name in self.group_names:
            _tmp.append(self.N_e_of_group(v_idx, name) + e_bias)
            e_bias += self.num_e_of_group(name)
        return torch.cat(_tmp, dim=0)

    def N_e_of_group(self, v_idx: int, group_name: str) -> torch.Tensor:
        r"""Return the neighbor hyperedges of the specified vertex of the specified hyperedge group with ``torch.Tensor`` format.

        .. note::
            The ``v_idx`` must be in the range of [0, :attr:`num_v`).

        Parameters:
            ``v_idx`` (``int``): The index of the vertex.
            ``group_name`` (``str``): The name of the specified hyperedge group.
        """
        assert (
            group_name in self.group_names
        ), f"The specified {group_name} is not in existing hyperedge groups."
        assert v_idx < self.num_v
        e_indices = self.H_of_group(group_name)[v_idx]._indices()[0]
        return e_indices.clone()

    def N_v(self, e_idx: int) -> torch.Tensor:
        r"""Return the neighbor vertices of the specified hyperedge with ``torch.Tensor`` format.

        .. note::
            The ``e_idx`` must be in the range of [0, :attr:`num_e`).

        Parameters:
            ``e_idx`` (``int``): The index of the hyperedge.
        """
        assert e_idx < self.num_e
        for name in self.group_names:
            if e_idx < self.num_e_of_group(name):
                return self.N_v_of_group(e_idx, name)
            else:
                e_idx -= self.num_e_of_group(name)

    def N_v_of_group(self, e_idx: int, group_name: str) -> torch.Tensor:
        r"""Return the neighbor vertices of the specified hyperedge of the specified hyperedge group with ``torch.Tensor`` format.

        .. note::
            The ``e_idx`` must be in the range of [0, :func:`num_e_of_group`).

        Parameters:
            ``e_idx`` (``int``): The index of the hyperedge.
            ``group_name`` (``str``): The name of the specified hyperedge group.
        """
        assert (
            group_name in self.group_names
        ), f"The specified {group_name} is not in existing hyperedge groups."
        assert e_idx < self.num_e_of_group(group_name)
        v_indices = self.H_T_of_group(group_name)[e_idx]._indices()[0]
        return v_indices.clone()

    # =====================================================================================
    # spectral-based convolution/smoothing
    def smoothing(self, X: torch.Tensor, L: torch.Tensor, lamb: float) -> torch.Tensor:
        return super().smoothing(X, L, lamb)

    @property
    def L_sym(self) -> torch.Tensor:
        r"""Return the symmetric Laplacian matrix :math:`\mathcal{L}_{sym}` of the hypergraph with ``torch.sparse_coo_tensor`` format.

        .. math::
            \mathcal{L}_{sym} = \mathbf{I} - \mathbf{D}_v^{-\frac{1}{2}} \mathbf{H} \mathbf{W}_e \mathbf{D}_e^{-1} \mathbf{H}^\top \mathbf{D}_v^{-\frac{1}{2}}
        """
        if self.cache.get("L_sym") is None:
            L_HGNN = self.L_HGNN.clone()
            self.cache["L_sym"] = torch.sparse_coo_tensor(
                torch.hstack(
                    [
                        torch.arange(0, self.num_v).view(1, -1).repeat(2, 1),
                        L_HGNN._indices(),
                    ]
                ),
                torch.hstack([torch.ones(self.num_v), -L_HGNN._values()]),
                torch.Size([self.num_v, self.num_v]),
                device=self.device,
            ).coalesce()
        return self.cache["L_sym"]

    def L_sym_of_group(self, group_name: str) -> torch.Tensor:
        r"""Return the symmetric Laplacian matrix :math:`\mathcal{L}_{sym}` of the specified hyperedge group with ``torch.sparse_coo_tensor`` format.

        .. math::
            \mathcal{L}_{sym} = \mathbf{I} - \mathbf{D}_v^{-\frac{1}{2}} \mathbf{H} \mathbf{W}_e \mathbf{D}_e^{-1} \mathbf{H}^\top \mathbf{D}_v^{-\frac{1}{2}}

        Parameters:
            ``group_name`` (``str``): The name of the specified hyperedge group.
        """
        assert (
            group_name in self.group_names
        ), f"The specified {group_name} is not in existing hyperedge groups."
        if self.group_cache[group_name].get("L_sym") is None:
            L_HGNN = self.L_HGNN_of_group(group_name).clone()
            self.group_cache[group_name]["L_sym"] = torch.sparse_coo_tensor(
                torch.hstack(
                    [
                        torch.arange(0, self.num_v).view(1, -1).repeat(2, 1),
                        L_HGNN._indices(),
                    ]
                ),
                torch.hstack([torch.ones(self.num_v), -L_HGNN._values()]),
                torch.Size([self.num_v, self.num_v]),
                device=self.device,
            ).coalesce()
        return self.group_cache[group_name]["L_sym"]

    @property
    def L_rw(self) -> torch.Tensor:
        r"""Return the random walk Laplacian matrix :math:`\mathcal{L}_{rw}` of the hypergraph with ``torch.sparse_coo_tensor`` format.

        .. math::
            \mathcal{L}_{rw} = \mathbf{I} - \mathbf{D}_v^{-1} \mathbf{H} \mathbf{W}_e \mathbf{D}_e^{-1} \mathbf{H}^\top
        """
        if self.cache.get("L_rw") is None:
            _tmp = (
                self.D_v_neg_1.mm(self.H).mm(self.W_e).mm(self.D_e_neg_1).mm(self.H_T)
            )
            self.cache["L_rw"] = (
                torch.sparse_coo_tensor(
                    torch.hstack(
                        [
                            torch.arange(0, self.num_v).view(1, -1).repeat(2, 1),
                            _tmp._indices(),
                        ]
                    ),
                    torch.hstack([torch.ones(self.num_v), -_tmp._values()]),
                    torch.Size([self.num_v, self.num_v]),
                    device=self.device,
                )
                .coalesce()
                .clone()
            )
        return self.cache["L_rw"]

    def L_rw_of_group(self, group_name: str) -> torch.Tensor:
        r"""Return the random walk Laplacian matrix :math:`\mathcal{L}_{rw}` of the specified hyperedge group with ``torch.sparse_coo_tensor`` format.

        .. math::
            \mathcal{L}_{rw} = \mathbf{I} - \mathbf{D}_v^{-1} \mathbf{H} \mathbf{W}_e \mathbf{D}_e^{-1} \mathbf{H}^\top

        Parameters:
            ``group_name`` (``str``): The name of the specified hyperedge group.
        """
        assert (
            group_name in self.group_names
        ), f"The specified {group_name} is not in existing hyperedge groups."
        if self.group_cache[group_name].get("L_rw") is None:
            _tmp = (
                self.D_v_neg_1_of_group(group_name)
                .mm(self.H_of_group(group_name))
                .mm(
                    self.W_e_of_group(group_name),
                )
                .mm(
                    self.D_e_neg_1_of_group(group_name),
                )
                .mm(
                    self.H_T_of_group(group_name),
                )
            )
            self.group_cache[group_name]["L_rw"] = (
                torch.sparse_coo_tensor(
                    torch.hstack(
                        [
                            torch.arange(0, self.num_v).view(1, -1).repeat(2, 1),
                            _tmp._indices(),
                        ]
                    ),
                    torch.hstack([torch.ones(self.num_v), -_tmp._values()]),
                    torch.Size([self.num_v, self.num_v]),
                    device=self.device,
                )
                .coalesce()
                .clone()
            )
        return self.group_cache[group_name]["L_rw"]

    ## HGNN Laplacian smoothing
    @property
    def L_HGNN(self) -> torch.Tensor:
        r"""Return the HGNN Laplacian matrix :math:`\mathcal{L}_{HGNN}` of the hypergraph with ``torch.sparse_coo_tensor`` format.

        .. math::
            \mathcal{L}_{HGNN} = \mathbf{D}_v^{-\frac{1}{2}} \mathbf{H} \mathbf{W}_e \mathbf{D}_e^{-1} \mathbf{H}^\top \mathbf{D}_v^{-\frac{1}{2}}
        """
        if self.cache.get("L_HGNN") is None:
            _tmp = (
                self.D_v_neg_1_2.mm(self.H)
                .mm(self.W_e)
                .mm(self.D_e_neg_1)
                .mm(
                    self.H_T,
                )
                .mm(self.D_v_neg_1_2)
            )
            self.cache["L_HGNN"] = _tmp.coalesce()
        return self.cache["L_HGNN"]

    def L_HGNN_of_group(self, group_name: str) -> torch.Tensor:
        r"""Return the HGNN Laplacian matrix :math:`\mathcal{L}_{HGNN}` of the specified hyperedge group with ``torch.sparse_coo_tensor`` format.

        .. math::
            \mathcal{L}_{HGNN} = \mathbf{D}_v^{-\frac{1}{2}} \mathbf{H} \mathbf{W}_e \mathbf{D}_e^{-1} \mathbf{H}^\top \mathbf{D}_v^{-\frac{1}{2}}

        Parameters:
            ``group_name`` (``str``): The name of the specified hyperedge group.
        """
        assert (
            group_name in self.group_names
        ), f"The specified {group_name} is not in existing hyperedge groups."
        if self.group_cache[group_name].get("L_HGNN") is None:
            _tmp = (
                self.D_v_neg_1_2_of_group(group_name)
                .mm(self.H_of_group(group_name))
                .mm(self.W_e_of_group(group_name))
                .mm(
                    self.D_e_neg_1_of_group(group_name),
                )
                .mm(
                    self.H_T_of_group(group_name),
                )
                .mm(
                    self.D_v_neg_1_2_of_group(group_name),
                )
            )
            self.group_cache[group_name]["L_HGNN"] = _tmp.coalesce()
        return self.group_cache[group_name]["L_HGNN"]

    def smoothing_with_HGNN(
        self, X: torch.Tensor, drop_rate: float = 0.0
    ) -> torch.Tensor:
        r"""Return the smoothed feature matrix with the HGNN Laplacian matrix :math:`\mathcal{L}_{HGNN}`.

            .. math::
                \mathbf{X} = \mathbf{D}_v^{-\frac{1}{2}} \mathbf{H} \mathbf{W}_e \mathbf{D}_e^{-1} \mathbf{H}^\top \mathbf{D}_v^{-\frac{1}{2}} \mathbf{X}

        Parameters:
            ``X`` (``torch.Tensor``): The feature matrix. Size :math:`(|\mathcal{V}|, C)`.
            ``drop_rate`` (``float``): Dropout rate. Randomly dropout the connections in incidence matrix with probability ``drop_rate``. Default: ``0.0``.
        """
        if self.device != X.device:
            X = X.to(self.device)
        if drop_rate > 0.0:
            L_HGNN = sparse_dropout(self.L_HGNN, drop_rate)
        else:
            L_HGNN = self.L_HGNN
        return L_HGNN.mm(X)

    def smoothing_with_HGNN_of_group(
        self, group_name: str, X: torch.Tensor, drop_rate: float = 0.0
    ) -> torch.Tensor:
        r"""Return the smoothed feature matrix with the HGNN Laplacian matrix :math:`\mathcal{L}_{HGNN}`.

            .. math::
                \mathbf{X} = \mathbf{D}_v^{-\frac{1}{2}} \mathbf{H} \mathbf{W}_e \mathbf{D}_e^{-1} \mathbf{H}^\top \mathbf{D}_v^{-\frac{1}{2}} \mathbf{X}

        Parameters:
            ``group_name`` (``str``): The name of the specified hyperedge group.
            ``X`` (``torch.Tensor``): The feature matrix. Size :math:`(|\mathcal{V}|, C)`.
            ``drop_rate`` (``float``): Dropout rate. Randomly dropout the connections in incidence matrix with probability ``drop_rate``. Default: ``0.0``.
        """
        assert (
            group_name in self.group_names
        ), f"The specified {group_name} is not in existing hyperedge groups."
        if self.device != X.device:
            X = X.to(self.device)
        if drop_rate > 0.0:
            L_HGNN = sparse_dropout(self.L_HGNN_of_group(group_name), drop_rate)
        else:
            L_HGNN = self.L_HGNN_of_group(group_name)
        return L_HGNN.mm(X)

    # =====================================================================================
    # spatial-based convolution/message-passing
    # general message passing functions
    def v2e_aggregation(
        self,
        X: torch.Tensor,
        aggr: str = "mean",
        v2e_weight: Optional[torch.Tensor] = None,
        drop_rate: float = 0.0,
    ):
        r"""Message aggretation step of ``vertices to hyperedges``.

        Parameters:
            ``X`` (``torch.Tensor``): Vertex feature matrix. Size :math:`(|\mathcal{V}|, C)`.
            ``aggr`` (``str``): The aggregation method. Can be ``'mean'``, ``'sum'`` and ``'softmax_then_sum'``.
            ``v2e_weight`` (``torch.Tensor``, optional): The weight vector attached to connections (vertices point to hyepredges). If not specified, the function will use the weights specified in hypergraph construction. Defaults to ``None``.
            ``drop_rate`` (``float``): Dropout rate. Randomly dropout the connections in incidence matrix with probability ``drop_rate``. Default: ``0.0``.
        """
        assert aggr in ["mean", "sum", "softmax_then_sum"]
        if self.device != X.device:
            self.to(X.device)
        if v2e_weight is None:
            if drop_rate > 0.0:
                P = sparse_dropout(self.H_T, drop_rate)
            else:
                P = self.H_T
            if aggr == "mean":
                X = torch.sparse.mm(P, X)
                X = torch.sparse.mm(self.D_e_neg_1, X)
            elif aggr == "sum":
                X = torch.sparse.mm(P, X)
            elif aggr == "softmax_then_sum":
                P = torch.sparse.softmax(P, dim=1)
                X = torch.sparse.mm(P, X)
            else:
                raise ValueError(f"Unknown aggregation method {aggr}.")
        else:
            # init message path
            assert (
                v2e_weight.shape[0] == self.v2e_weight.shape[0]
            ), "The size of v2e_weight must be equal to the size of self.v2e_weight."
            P = torch.sparse_coo_tensor(
                self.H_T._indices(), v2e_weight, self.H_T.shape, device=self.device
            )
            if drop_rate > 0.0:
                P = sparse_dropout(P, drop_rate)
            # message passing
            if aggr == "mean":
                X = torch.sparse.mm(P, X)
                D_e_neg_1 = torch.sparse.sum(P, dim=1).to_dense().view(-1, 1)
                D_e_neg_1[torch.isinf(D_e_neg_1)] = 0
                X = D_e_neg_1 * X
            elif aggr == "sum":
                X = torch.sparse.mm(P, X)
            elif aggr == "softmax_then_sum":
                P = torch.sparse.softmax(P, dim=1)
                X = torch.sparse.mm(P, X)
            else:
                raise ValueError(f"Unknown aggregation method {aggr}.")
        return X

    def v2e_aggregation_of_group(
        self,
        group_name: str,
        X: torch.Tensor,
        aggr: str = "mean",
        v2e_weight: Optional[torch.Tensor] = None,
        drop_rate: float = 0.0,
    ):
        r"""Message aggregation step of ``vertices to hyperedges`` in specified hyperedge group.

        Parameters:
            ``group_name`` (``str``): The specified hyperedge group.
            ``X`` (``torch.Tensor``): Vertex feature matrix. Size :math:`(|\mathcal{V}|, C)`.
            ``aggr`` (``str``): The aggregation method. Can be ``'mean'``, ``'sum'`` and ``'softmax_then_sum'``.
            ``v2e_weight`` (``torch.Tensor``, optional): The weight vector attached to connections (vertices point to hyepredges). If not specified, the function will use the weights specified in hypergraph construction. Defaults to ``None``.
            ``drop_rate`` (``float``): Dropout rate. Randomly dropout the connections in incidence matrix with probability ``drop_rate``. Default: ``0.0``.
        """
        assert (
            group_name in self.group_names
        ), f"The specified {group_name} is not in existing hyperedge groups."
        assert aggr in ["mean", "sum", "softmax_then_sum"]
        if self.device != X.device:
            self.to(X.device)
        if v2e_weight is None:
            if drop_rate > 0.0:
                P = sparse_dropout(self.H_T_of_group(group_name), drop_rate)
            else:
                P = self.H_T_of_group(group_name)
            if aggr == "mean":
                X = torch.sparse.mm(P, X)
                X = torch.sparse.mm(self.D_e_neg_1_of_group(group_name), X)
            elif aggr == "sum":
                X = torch.sparse.mm(P, X)
            elif aggr == "softmax_then_sum":
                P = torch.sparse.softmax(P, dim=1)
                X = torch.sparse.mm(P, X)
            else:
                raise ValueError(f"Unknown aggregation method {aggr}.")
        else:
            # init message path
            assert (
                v2e_weight.shape[0] == self.v2e_weight_of_group(group_name).shape[0]
            ), (
                "The size of v2e_weight must be equal to the size of"
                f" self.v2e_weight_of_group('{group_name}')."
            )
            P = torch.sparse_coo_tensor(
                self.H_T_of_group(group_name)._indices(),
                v2e_weight,
                self.H_T_of_group(group_name).shape,
                device=self.device,
            )
            if drop_rate > 0.0:
                P = sparse_dropout(P, drop_rate)
            # message passing
            if aggr == "mean":
                X = torch.sparse.mm(P, X)
                D_e_neg_1 = torch.sparse.sum(P, dim=1).to_dense().view(-1, 1)
                D_e_neg_1[torch.isinf(D_e_neg_1)] = 0
                X = D_e_neg_1 * X
            elif aggr == "sum":
                X = torch.sparse.mm(P, X)
            elif aggr == "softmax_then_sum":
                P = torch.sparse.softmax(P, dim=1)
                X = torch.sparse.mm(P, X)
            else:
                raise ValueError(f"Unknown aggregation method {aggr}.")
        return X

    def v2e_update(self, X: torch.Tensor, e_weight: Optional[torch.Tensor] = None):
        r"""Message update step of ``vertices to hyperedges``.

        Parameters:
            ``X`` (``torch.Tensor``): Hyperedge feature matrix. Size :math:`(|\mathcal{E}|, C)`.
            ``e_weight`` (``torch.Tensor``, optional): The hyperedge weight vector. If not specified, the function will use the weights specified in hypergraph construction. Defaults to ``None``.
        """
        if self.device != X.device:
            self.to(X.device)
        if e_weight is None:
            X = torch.sparse.mm(self.W_e, X)
        else:
            e_weight = e_weight.view(-1, 1)
            assert (
                e_weight.shape[0] == self.num_e
            ), "The size of e_weight must be equal to the size of self.num_e."
            X = e_weight * X
        return X

    def v2e_update_of_group(
        self, group_name: str, X: torch.Tensor, e_weight: Optional[torch.Tensor] = None
    ):
        r"""Message update step of ``vertices to hyperedges`` in specified hyperedge group.

        Parameters:
            ``group_name`` (``str``): The specified hyperedge group.
            ``X`` (``torch.Tensor``): Hyperedge feature matrix. Size :math:`(|\mathcal{E}|, C)`.
            ``e_weight`` (``torch.Tensor``, optional): The hyperedge weight vector. If not specified, the function will use the weights specified in hypergraph construction. Defaults to ``None``.
        """
        assert (
            group_name in self.group_names
        ), f"The specified {group_name} is not in existing hyperedge groups."
        if self.device != X.device:
            self.to(X.device)
        if e_weight is None:
            X = torch.sparse.mm(self.W_e_of_group(group_name), X)
        else:
            e_weight = e_weight.view(-1, 1)
            assert e_weight.shape[0] == self.num_e_of_group(group_name), (
                "The size of e_weight must be equal to the size of"
                f" self.num_e_of_group('{group_name}')."
            )
            X = e_weight * X
        return X

    def v2e(
        self,
        X: torch.Tensor,
        aggr: str = "mean",
        v2e_weight: Optional[torch.Tensor] = None,
        e_weight: Optional[torch.Tensor] = None,
        drop_rate: float = 0.0,
    ):
        r"""Message passing of ``vertices to hyperedges``. The combination of ``v2e_aggregation`` and ``v2e_update``.

        Parameters:
            ``X`` (``torch.Tensor``): Vertex feature matrix. Size :math:`(|\mathcal{V}|, C)`.
            ``aggr`` (``str``): The aggregation method. Can be ``'mean'``, ``'sum'`` and ``'softmax_then_sum'``.
            ``v2e_weight`` (``torch.Tensor``, optional): The weight vector attached to connections (vertices point to hyepredges). If not specified, the function will use the weights specified in hypergraph construction. Defaults to ``None``.
            ``e_weight`` (``torch.Tensor``, optional): The hyperedge weight vector. If not specified, the function will use the weights specified in hypergraph construction. Defaults to ``None``.
            ``drop_rate`` (``float``): Dropout rate. Randomly dropout the connections in incidence matrix with probability ``drop_rate``. Default: ``0.0``.
        """
        X = self.v2e_aggregation(X, aggr, v2e_weight, drop_rate=drop_rate)
        X = self.v2e_update(X, e_weight)
        return X

    def v2e_of_group(
        self,
        group_name: str,
        X: torch.Tensor,
        aggr: str = "mean",
        v2e_weight: Optional[torch.Tensor] = None,
        e_weight: Optional[torch.Tensor] = None,
        drop_rate: float = 0.0,
    ):
        r"""Message passing of ``vertices to hyperedges`` in specified hyperedge group. The combination of ``e2v_aggregation_of_group`` and ``e2v_update_of_group``.

        Parameters:
            ``group_name`` (``str``): The specified hyperedge group.
            ``X`` (``torch.Tensor``): Vertex feature matrix. Size :math:`(|\mathcal{V}|, C)`.
            ``aggr`` (``str``): The aggregation method. Can be ``'mean'``, ``'sum'`` and ``'softmax_then_sum'``.
            ``v2e_weight`` (``torch.Tensor``, optional): The weight vector attached to connections (vertices point to hyepredges). If not specified, the function will use the weights specified in hypergraph construction. Defaults to ``None``.
            ``e_weight`` (``torch.Tensor``, optional): The hyperedge weight vector. If not specified, the function will use the weights specified in hypergraph construction. Defaults to ``None``.
            ``drop_rate`` (``float``): Dropout rate. Randomly dropout the connections in incidence matrix with probability ``drop_rate``. Default: ``0.0``.
        """
        assert (
            group_name in self.group_names
        ), f"The specified {group_name} is not in existing hyperedge groups."
        X = self.v2e_aggregation_of_group(
            group_name, X, aggr, v2e_weight, drop_rate=drop_rate
        )
        X = self.v2e_update_of_group(group_name, X, e_weight)
        return X

    def e2v_aggregation(
        self,
        X: torch.Tensor,
        aggr: str = "mean",
        e2v_weight: Optional[torch.Tensor] = None,
        drop_rate: float = 0.0,
    ):
        r"""Message aggregation step of ``hyperedges to vertices``.

        Parameters:
            ``X`` (``torch.Tensor``): Hyperedge feature matrix. Size :math:`(|\mathcal{E}|, C)`.
            ``aggr`` (``str``): The aggregation method. Can be ``'mean'``, ``'sum'`` and ``'softmax_then_sum'``.
            ``e2v_weight`` (``torch.Tensor``, optional): The weight vector attached to connections (hyperedges point to vertices). If not specified, the function will use the weights specified in hypergraph construction. Defaults to ``None``.
            ``drop_rate`` (``float``): Dropout rate. Randomly dropout the connections in incidence matrix with probability ``drop_rate``. Default: ``0.0``.
        """
        assert aggr in ["mean", "sum", "softmax_then_sum"]
        if self.device != X.device:
            self.to(X.device)
        if e2v_weight is None:
            if drop_rate > 0.0:
                P = sparse_dropout(self.H, drop_rate)
            else:
                P = self.H
            if aggr == "mean":
                X = torch.sparse.mm(P, X)
                X = torch.sparse.mm(self.D_v_neg_1, X)
            elif aggr == "sum":
                X = torch.sparse.mm(P, X)
            elif aggr == "softmax_then_sum":
                P = torch.sparse.softmax(P, dim=1)
                X = torch.sparse.mm(P, X)
            else:
                raise ValueError(f"Unknown aggregation method: {aggr}")
        else:
            # init message path
            assert (
                e2v_weight.shape[0] == self.e2v_weight.shape[0]
            ), "The size of e2v_weight must be equal to the size of self.e2v_weight."
            P = torch.sparse_coo_tensor(
                self.H._indices(), e2v_weight, self.H.shape, device=self.device
            )
            if drop_rate > 0.0:
                P = sparse_dropout(P, drop_rate)
            # message passing
            if aggr == "mean":
                X = torch.sparse.mm(P, X)
                D_v_neg_1 = torch.sparse.sum(P, dim=1).to_dense().view(-1, 1)
                D_v_neg_1[torch.isinf(D_v_neg_1)] = 0
                X = D_v_neg_1 * X
            elif aggr == "sum":
                X = torch.sparse.mm(P, X)
            elif aggr == "softmax_then_sum":
                P = torch.sparse.softmax(P, dim=1)
                X = torch.sparse.mm(P, X)
            else:
                raise ValueError(f"Unknown aggregation method: {aggr}")
        return X

    def e2v_aggregation_of_group(
        self,
        group_name: str,
        X: torch.Tensor,
        aggr: str = "mean",
        e2v_weight: Optional[torch.Tensor] = None,
        drop_rate: float = 0.0,
    ):
        r"""Message aggregation step of ``hyperedges to vertices`` in specified hyperedge group.

        Parameters:
            ``group_name`` (``str``): The specified hyperedge group.
            ``X`` (``torch.Tensor``): Hyperedge feature matrix. Size :math:`(|\mathcal{E}|, C)`.
            ``aggr`` (``str``): The aggregation method. Can be ``'mean'``, ``'sum'`` and ``'softmax_then_sum'``.
            ``e2v_weight`` (``torch.Tensor``, optional): The weight vector attached to connections (hyperedges point to vertices). If not specified, the function will use the weights specified in hypergraph construction. Defaults to ``None``.
            ``drop_rate`` (``float``): Dropout rate. Randomly dropout the connections in incidence matrix with probability ``drop_rate``. Default: ``0.0``.
        """
        assert (
            group_name in self.group_names
        ), f"The specified {group_name} is not in existing hyperedge groups."
        assert aggr in ["mean", "sum", "softmax_then_sum"]
        if self.device != X.device:
            self.to(X.device)
        if e2v_weight is None:
            if drop_rate > 0.0:
                P = sparse_dropout(self.H_of_group(group_name), drop_rate)
            else:
                P = self.H_of_group(group_name)
            if aggr == "mean":
                X = torch.sparse.mm(P, X)
                X = torch.sparse.mm(self.D_v_neg_1_of_group[group_name], X)
            elif aggr == "sum":
                X = torch.sparse.mm(P, X)
            elif aggr == "softmax_then_sum":
                P = torch.sparse.softmax(P, dim=1)
                X = torch.sparse.mm(P, X)
            else:
                raise ValueError(f"Unknown aggregation method: {aggr}")
        else:
            # init message path
            assert (
                e2v_weight.shape[0] == self.e2v_weight_of_group[group_name].shape[0]
            ), (
                "The size of e2v_weight must be equal to the size of"
                f" self.e2v_weight_of_group('{group_name}')."
            )
            P = torch.sparse_coo_tensor(
                self.H_of_group[group_name]._indices(),
                e2v_weight,
                self.H_of_group[group_name].shape,
                device=self.device,
            )
            if drop_rate > 0.0:
                P = sparse_dropout(P, drop_rate)
            # message passing
            if aggr == "mean":
                X = torch.sparse.mm(P, X)
                D_v_neg_1 = torch.sparse.sum(P, dim=1).to_dense().view(-1, 1)
                D_v_neg_1[torch.isinf(D_v_neg_1)] = 0
                X = D_v_neg_1 * X
            elif aggr == "sum":
                X = torch.sparse.mm(P, X)
            elif aggr == "softmax_then_sum":
                P = torch.sparse.softmax(P, dim=1)
                X = torch.sparse.mm(P, X)
            else:
                raise ValueError(f"Unknown aggregation method: {aggr}")
        return X

    def e2v_update(self, X: torch.Tensor):
        r"""Message update step of ``hyperedges to vertices``.

        Parameters:
            ``X`` (``torch.Tensor``): Vertex feature matrix. Size :math:`(|\mathcal{V}|, C)`.
        """
        if self.device != X.device:
            self.to(X.device)
        return X

    def e2v_update_of_group(self, group_name: str, X: torch.Tensor):
        r"""Message update step of ``hyperedges to vertices`` in specified hyperedge group.

        Parameters:
            ``group_name`` (``str``): The specified hyperedge group.
            ``X`` (``torch.Tensor``): Vertex feature matrix. Size :math:`(|\mathcal{V}|, C)`.
        """
        assert (
            group_name in self.group_names
        ), f"The specified {group_name} is not in existing hyperedge groups."
        if self.device != X.device:
            self.to(X.device)
        return X

    def e2v(
        self,
        X: torch.Tensor,
        aggr: str = "mean",
        e2v_weight: Optional[torch.Tensor] = None,
        drop_rate: float = 0.0,
    ):
        r"""Message passing of ``hyperedges to vertices``. The combination of ``e2v_aggregation`` and ``e2v_update``.

        Parameters:
            ``X`` (``torch.Tensor``): Hyperedge feature matrix. Size :math:`(|\mathcal{E}|, C)`.
            ``aggr`` (``str``): The aggregation method. Can be ``'mean'``, ``'sum'`` and ``'softmax_then_sum'``.
            ``e2v_weight`` (``torch.Tensor``, optional): The weight vector attached to connections (hyperedges point to vertices). If not specified, the function will use the weights specified in hypergraph construction. Defaults to ``None``.
            ``drop_rate`` (``float``): Dropout rate. Randomly dropout the connections in incidence matrix with probability ``drop_rate``. Default: ``0.0``.
        """
        X = self.e2v_aggregation(X, aggr, e2v_weight, drop_rate=drop_rate)
        X = self.e2v_update(X)
        return X

    def e2v_of_group(
        self,
        group_name: str,
        X: torch.Tensor,
        aggr: str = "mean",
        e2v_weight: Optional[torch.Tensor] = None,
        drop_rate: float = 0.0,
    ):
        r"""Message passing of ``hyperedges to vertices`` in specified hyperedge group. The combination of ``e2v_aggregation_of_group`` and ``e2v_update_of_group``.

        Parameters:
            ``group_name`` (``str``): The specified hyperedge group.
            ``X`` (``torch.Tensor``): Hyperedge feature matrix. Size :math:`(|\mathcal{E}|, C)`.
            ``aggr`` (``str``): The aggregation method. Can be ``'mean'``, ``'sum'`` and ``'softmax_then_sum'``.
            ``e2v_weight`` (``torch.Tensor``, optional): The weight vector attached to connections (hyperedges point to vertices). If not specified, the function will use the weights specified in hypergraph construction. Defaults to ``None``.
            ``drop_rate`` (``float``): Dropout rate. Randomly dropout the connections in incidence matrix with probability ``drop_rate``. Default: ``0.0``.
        """
        assert (
            group_name in self.group_names
        ), f"The specified {group_name} is not in existing hyperedge groups."
        X = self.e2v_aggregation_of_group(
            group_name, X, aggr, e2v_weight, drop_rate=drop_rate
        )
        X = self.e2v_update_of_group(group_name, X)
        return X

    def v2v(
        self,
        X: torch.Tensor,
        aggr: str = "mean",
        drop_rate: float = 0.0,
        v2e_aggr: Optional[str] = None,
        v2e_weight: Optional[torch.Tensor] = None,
        v2e_drop_rate: Optional[float] = None,
        e_weight: Optional[torch.Tensor] = None,
        e2v_aggr: Optional[str] = None,
        e2v_weight: Optional[torch.Tensor] = None,
        e2v_drop_rate: Optional[float] = None,
    ):
        r"""Message passing of ``vertices to vertices``. The combination of ``v2e`` and ``e2v``.

        Parameters:
            ``X`` (``torch.Tensor``): Vertex feature matrix. Size :math:`(|\mathcal{V}|, C)`.
            ``aggr`` (``str``): The aggregation method. Can be ``'mean'``, ``'sum'`` and ``'softmax_then_sum'``. If specified, this ``aggr`` will be used to both ``v2e`` and ``e2v``.
            ``drop_rate`` (``float``): Dropout rate. Randomly dropout the connections in incidence matrix with probability ``drop_rate``. Default: ``0.0``.
            ``v2e_aggr`` (``str``, optional): The aggregation method for hyperedges to vertices. Can be ``'mean'``, ``'sum'`` and ``'softmax_then_sum'``. If specified, it will override the ``aggr`` in ``e2v``.
            ``v2e_weight`` (``torch.Tensor``, optional): The weight vector attached to connections (vertices point to hyepredges). If not specified, the function will use the weights specified in hypergraph construction. Defaults to ``None``.
            ``v2e_drop_rate`` (``float``, optional): Dropout rate for hyperedges to vertices. Randomly dropout the connections in incidence matrix with probability ``drop_rate``. If specified, it will override the ``drop_rate`` in ``e2v``. Default: ``None``.
            ``e_weight`` (``torch.Tensor``, optional): The hyperedge weight vector. If not specified, the function will use the weights specified in hypergraph construction. Defaults to ``None``.
            ``e2v_aggr`` (``str``, optional): The aggregation method for vertices to hyperedges. Can be ``'mean'``, ``'sum'`` and ``'softmax_then_sum'``. If specified, it will override the ``aggr`` in ``v2e``.
            ``e2v_weight`` (``torch.Tensor``, optional): The weight vector attached to connections (hyperedges point to vertices). If not specified, the function will use the weights specified in hypergraph construction. Defaults to ``None``.
            ``e2v_drop_rate`` (``float``, optional): Dropout rate for vertices to hyperedges. Randomly dropout the connections in incidence matrix with probability ``drop_rate``. If specified, it will override the ``drop_rate`` in ``v2e``. Default: ``None``.
        """
        if v2e_aggr is None:
            v2e_aggr = aggr
        if e2v_aggr is None:
            e2v_aggr = aggr
        if v2e_drop_rate is None:
            v2e_drop_rate = drop_rate
        if e2v_drop_rate is None:
            e2v_drop_rate = drop_rate
        X = self.v2e(X, v2e_aggr, v2e_weight, e_weight, drop_rate=v2e_drop_rate)
        X = self.e2v(X, e2v_aggr, e2v_weight, drop_rate=e2v_drop_rate)
        return X

    def v2v_of_group(
        self,
        group_name: str,
        X: torch.Tensor,
        aggr: str = "mean",
        drop_rate: float = 0.0,
        v2e_aggr: Optional[str] = None,
        v2e_weight: Optional[torch.Tensor] = None,
        v2e_drop_rate: Optional[float] = None,
        e_weight: Optional[torch.Tensor] = None,
        e2v_aggr: Optional[str] = None,
        e2v_weight: Optional[torch.Tensor] = None,
        e2v_drop_rate: Optional[float] = None,
    ):
        r"""Message passing of ``vertices to vertices`` in specified hyperedge group. The combination of ``v2e_of_group`` and ``e2v_of_group``.

        Parameters:
            ``group_name`` (``str``): The specified hyperedge group.
            ``X`` (``torch.Tensor``): Vertex feature matrix. Size :math:`(|\mathcal{V}|, C)`.
            ``aggr`` (``str``): The aggregation method. Can be ``'mean'``, ``'sum'`` and ``'softmax_then_sum'``. If specified, this ``aggr`` will be used to both ``v2e_of_group`` and ``e2v_of_group``.
            ``drop_rate`` (``float``): Dropout rate. Randomly dropout the connections in incidence matrix with probability ``drop_rate``. Default: ``0.0``.
            ``v2e_aggr`` (``str``, optional): The aggregation method for hyperedges to vertices. Can be ``'mean'``, ``'sum'`` and ``'softmax_then_sum'``. If specified, it will override the ``aggr`` in ``e2v_of_group``.
            ``v2e_weight`` (``torch.Tensor``, optional): The weight vector attached to connections (vertices point to hyepredges). If not specified, the function will use the weights specified in hypergraph construction. Defaults to ``None``.
            ``v2e_drop_rate`` (``float``, optional): Dropout rate for hyperedges to vertices. Randomly dropout the connections in incidence matrix with probability ``drop_rate``. If specified, it will override the ``drop_rate`` in ``e2v_of_group``. Default: ``None``.
            ``e_weight`` (``torch.Tensor``, optional): The hyperedge weight vector. If not specified, the function will use the weights specified in hypergraph construction. Defaults to ``None``.
            ``e2v_aggr`` (``str``, optional): The aggregation method for vertices to hyperedges. Can be ``'mean'``, ``'sum'`` and ``'softmax_then_sum'``. If specified, it will override the ``aggr`` in ``v2e_of_group``.
            ``e2v_weight`` (``torch.Tensor``, optional): The weight vector attached to connections (hyperedges point to vertices). If not specified, the function will use the weights specified in hypergraph construction. Defaults to ``None``.
            ``e2v_drop_rate`` (``float``, optional): Dropout rate for vertices to hyperedges. Randomly dropout the connections in incidence matrix with probability ``drop_rate``. If specified, it will override the ``drop_rate`` in ``v2e_of_group``. Default: ``None``.
        """
        assert (
            group_name in self.group_names
        ), f"The specified {group_name} is not in existing hyperedge groups."
        if v2e_aggr is None:
            v2e_aggr = aggr
        if e2v_aggr is None:
            e2v_aggr = aggr
        if v2e_drop_rate is None:
            v2e_drop_rate = drop_rate
        if e2v_drop_rate is None:
            e2v_drop_rate = drop_rate
        X = self.v2e_of_group(
            group_name, X, v2e_aggr, v2e_weight, e_weight, drop_rate=v2e_drop_rate
        )
        X = self.e2v_of_group(
            group_name, X, e2v_aggr, e2v_weight, drop_rate=e2v_drop_rate
        )
        return X

    def get_linegraph(self) -> "Graph":
        r"""Get the linegraph of the hypergraph.

        Returns:
            ``Graph``: The linegraph of the hypergraph.
        """
        linegraph = eg.Graph()
        hyperedge_nodes = {}
        for e_idx, e in enumerate(self.e[0]):
            hyperedge_nodes[e_idx] = set(e)
            linegraph.add_node(e_idx, hyperedge=hyperedge_nodes[e_idx])
        for e_idx1, nodes1 in hyperedge_nodes.items():
            for e_idx2, nodes2 in hyperedge_nodes.items():
                if e_idx1 >= e_idx2:
                    continue
                common_nodes = nodes1.intersection(nodes2)
                if len(common_nodes) > 0:
                    linegraph.add_edge(
                        e_idx1, e_idx2, hyperedge_intersection=common_nodes
                    )
        return linegraph<|MERGE_RESOLUTION|>--- conflicted
+++ resolved
@@ -26,7 +26,7 @@
 
 
 class Hypergraph(BaseHypergraph):
-<<<<<<< HEAD
+
     """
     The ``Hypergraph`` class is developed for hypergraph structures.
 
@@ -39,16 +39,6 @@
         device : (torch.device, optional)  The deivce to store the hypergraph. Defaults to torch.device('cpu')
 
 
-=======
-    r"""The ``Hypergraph`` class is developed for hypergraph structures.
-
-    Args:
-        ``num_v`` (``int``): The number of vertices in the hypergraph.
-        ``e_list`` (``Union[List[int], List[List[int]]]``, optional): A list of hyperedges describes how the vertices point to the hyperedges. Defaults to ``None``.
-        ``e_weight`` (``Union[float, List[float]]``, optional): A list of weights for hyperedges. If set to ``None``, the value ``1`` is used for all hyperedges. Defaults to ``None``.
-        ``merge_op`` (``str``): The operation to merge those conflicting hyperedges in the same hyperedge group, which can be ``'mean'``, ``'sum'`` or ``'max'``. Defaults to ``'mean'``.
-        ``device`` (``torch.device``, optional): The device to store the hypergraph. Defaults to ``torch.device('cpu')``.
->>>>>>> 622d76c2
     """
 
     def __init__(
